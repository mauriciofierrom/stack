{-# LANGUAGE NoImplicitPrelude #-}
{-# LANGUAGE CPP #-}
{-# LANGUAGE DeriveDataTypeable #-}
{-# LANGUAGE FlexibleContexts #-}
{-# LANGUAGE GADTs #-}
{-# LANGUAGE OverloadedStrings #-}
{-# LANGUAGE ScopedTypeVariables #-}
{-# LANGUAGE RecordWildCards #-}

#ifdef USE_GIT_INFO
{-# LANGUAGE TemplateHaskell #-}
#endif

-- | Main stack tool entry point.

module Main (main) where

#ifndef HIDE_DEP_VERSIONS
import qualified Build_stack
#endif
import           Stack.Prelude hiding (Display (..))
import           Control.Monad.Reader (local)
import           Control.Monad.Trans.Except (ExceptT)
import           Control.Monad.Writer.Lazy (Writer)
import           Data.Attoparsec.Args (parseArgs, EscapingMode (Escaping))
import           Data.Attoparsec.Interpreter (getInterpreterArgs)
import qualified Data.ByteString.Lazy as L
import           Data.List
import qualified Data.Map.Strict as Map
import qualified Data.Set as Set
import qualified Data.Text as T
import           Data.Version (showVersion)
import           RIO.Process
#ifdef USE_GIT_INFO
import           GitHash (giCommitCount, giHash, tGitInfoCwd)
#endif
import           Distribution.System (buildArch)
import qualified Distribution.Text as Cabal (display)
import           Distribution.Version (mkVersion')
import           GHC.IO.Encoding (mkTextEncoding, textEncodingName)
import           Options.Applicative
import           Options.Applicative.Help (errorHelp, stringChunk, vcatChunks)
import           Options.Applicative.Builder.Extra
import           Options.Applicative.Complicated
#ifdef USE_GIT_INFO
import           Options.Applicative.Simple (simpleVersion)
#endif
import           Options.Applicative.Types (ParserHelp(..))
import           Path
import           Path.IO
import qualified Paths_stack as Meta
import           Stack.Build
import           Stack.Build.Target (NeedTargets(..))
import           Stack.Clean (CleanOpts(..), clean)
import           Stack.Config
import           Stack.ConfigCmd as ConfigCmd
import           Stack.Constants
import           Stack.Constants.Config
import           Stack.Coverage
import qualified Stack.Docker as Docker
import           Stack.Dot
import           Stack.GhcPkg (findGhcPkgField)
import qualified Stack.Nix as Nix
import           Stack.FileWatch
import           Stack.Freeze
import           Stack.Ghci
import           Stack.Hoogle
import           Stack.Ls
import qualified Stack.IDE as IDE
import qualified Stack.Image as Image
import           Stack.Init
import           Stack.New
import           Stack.Options.BuildParser
import           Stack.Options.CleanParser
import           Stack.Options.DockerParser
import           Stack.Options.DotParser
import           Stack.Options.ExecParser
import           Stack.Options.GhciParser
import           Stack.Options.GlobalParser
import           Stack.Options.FreezeParser

import           Stack.Options.HpcReportParser
import           Stack.Options.NewParser
import           Stack.Options.NixParser
import           Stack.Options.ScriptParser
import           Stack.Options.SDistParser
import           Stack.Options.SolverParser
import           Stack.Options.Utils
import qualified Stack.Path
import           Stack.PrettyPrint
import qualified Stack.PrettyPrint as PP (style)
import           Stack.Runners
import           Stack.Script
import           Stack.SDist (getSDistTarball, checkSDistTarball, checkSDistTarball', SDistOpts(..))
import           Stack.Setup (withNewLocalBuildTargets)
import           Stack.SetupCmd
import qualified Stack.Sig as Sig
import           Stack.Snapshot (loadResolver)
import           Stack.Solver (solveExtraDeps)
import           Stack.Types.Version
import           Stack.Types.Config
import           Stack.Types.Compiler
import           Stack.Types.NamedComponent
import           Stack.Types.Nix
import           Stack.Types.SourceMap
import           Stack.Unpack
import           Stack.Upgrade
import qualified Stack.Upload as Upload
import qualified System.Directory as D
import           System.Environment (getProgName, getArgs, withArgs)
import           System.Exit
import           System.FilePath (isValid, pathSeparator)
import qualified System.FilePath as FP
import           System.IO (stderr, stdin, stdout, BufferMode(..), hPutStrLn, hPrint, hGetEncoding, hSetEncoding)
import           System.Terminal (hIsTerminalDeviceOrMinTTY)

-- | Change the character encoding of the given Handle to transliterate
-- on unsupported characters instead of throwing an exception
hSetTranslit :: Handle -> IO ()
hSetTranslit h = do
    menc <- hGetEncoding h
    case fmap textEncodingName menc of
        Just name
          | '/' `notElem` name -> do
              enc' <- mkTextEncoding $ name ++ "//TRANSLIT"
              hSetEncoding h enc'
        _ -> return ()

versionString' :: String
#ifdef USE_GIT_INFO
versionString' = concat $ concat
    [ [$(simpleVersion Meta.version)]
      -- Leave out number of commits for --depth=1 clone
      -- See https://github.com/commercialhaskell/stack/issues/792
    , [" (" ++ show commitCount ++ " commits)" | commitCount /= 1]
    , [" ", Cabal.display buildArch]
    , [depsString, warningString]
    ]
  where
    commitCount = giCommitCount $$tGitInfoCwd
#else
versionString' =
    showVersion Meta.version
    ++ ' ' : Cabal.display buildArch
    ++ depsString
    ++ warningString
  where
#endif
#ifdef HIDE_DEP_VERSIONS
    depsString = " hpack-" ++ VERSION_hpack
#else
    depsString = "\nCompiled with:\n" ++ unlines (map ("- " ++) Build_stack.deps)
#endif
#ifdef SUPPORTED_BUILD
    warningString = ""
#else
    warningString = unlines
      [ ""
      , "Warning: this is an unsupported build that may use different versions of"
      , "dependencies and GHC than the officially released binaries, and therefore may"
      , "not behave identically.  If you encounter problems, please try the latest"
      , "official build by running 'stack upgrade --force-download'."
      ]
#endif

main :: IO ()
main = do
  -- Line buffer the output by default, particularly for non-terminal runs.
  -- See https://github.com/commercialhaskell/stack/pull/360
  hSetBuffering stdout LineBuffering
  hSetBuffering stdin  LineBuffering
  hSetBuffering stderr LineBuffering
  hSetTranslit stdout
  hSetTranslit stderr
  args <- getArgs
  progName <- getProgName
  isTerminal <- hIsTerminalDeviceOrMinTTY stdout
  -- On Windows, where applicable, defaultColorWhen has the side effect of
  -- enabling ANSI for ANSI-capable native (ConHost) terminals, if not already
  -- ANSI-enabled.
  execExtraHelp args
                Docker.dockerHelpOptName
                (dockerOptsParser False)
                ("Only showing --" ++ Docker.dockerCmdName ++ "* options.")
  execExtraHelp args
                Nix.nixHelpOptName
                (nixOptsParser False)
                ("Only showing --" ++ Nix.nixCmdName ++ "* options.")

  currentDir <- D.getCurrentDirectory
  eGlobalRun <- try $ commandLineHandler currentDir progName False
  case eGlobalRun of
    Left (exitCode :: ExitCode) ->
      throwIO exitCode
    Right (globalMonoid,run) -> do
      global <- globalOptsFromMonoid isTerminal globalMonoid
      when (globalLogLevel global == LevelDebug) $ hPutStrLn stderr versionString'
      case globalReExecVersion global of
          Just expectVersion -> do
              expectVersion' <- parseVersionThrowing expectVersion
              unless (checkVersion MatchMinor expectVersion' (mkVersion' Meta.version))
                  $ throwIO $ InvalidReExecVersion expectVersion (showVersion Meta.version)
          _ -> return ()
      run global `catch` \e ->
          -- This special handler stops "stack: " from being printed before the
          -- exception
          case fromException e of
              Just ec -> exitWith ec
              Nothing -> do
                  hPrint stderr e
                  exitFailure

-- Vertically combine only the error component of the first argument with the
-- error component of the second.
vcatErrorHelp :: ParserHelp -> ParserHelp -> ParserHelp
vcatErrorHelp h1 h2 = h2 { helpError = vcatChunks [helpError h2, helpError h1] }

commandLineHandler
  :: FilePath
  -> String
  -> Bool
  -> IO (GlobalOptsMonoid, GlobalOpts -> IO ())
commandLineHandler currentDir progName isInterpreter = complicatedOptions
  (mkVersion' Meta.version)
  (Just versionString')
  VERSION_hpack
  "stack - The Haskell Tool Stack"
  ""
  "stack's documentation is available at https://docs.haskellstack.org/"
  (globalOpts OuterGlobalOpts)
  (Just failureCallback)
  addCommands
  where
    failureCallback f args =
      case stripPrefix "Invalid argument" (fst (renderFailure f "")) of
          Just _ -> if isInterpreter
                    then parseResultHandler args f
                    else secondaryCommandHandler args f
                        >>= interpreterHandler currentDir args
          Nothing -> parseResultHandler args f

    parseResultHandler args f =
      if isInterpreter
      then do
        let hlp = errorHelp $ stringChunk
              (unwords ["Error executing interpreter command:"
                        , progName
                        , unwords args])
        handleParseResult (overFailure (vcatErrorHelp hlp) (Failure f))
      else handleParseResult (Failure f)

    addCommands = do
      unless isInterpreter (do
        addBuildCommand' "build"
                         "Build the package(s) in this directory/configuration"
                         buildCmd
                         (buildOptsParser Build)
        addBuildCommand' "install"
                         "Shortcut for 'build --copy-bins'"
                         buildCmd
                         (buildOptsParser Install)
        addCommand' "uninstall"
                    "DEPRECATED: This command performs no actions, and is present for documentation only"
                    uninstallCmd
                    (many $ strArgument $ metavar "IGNORED")
        addBuildCommand' "test"
                         "Shortcut for 'build --test'"
                         buildCmd
                         (buildOptsParser Test)
        addBuildCommand' "bench"
                         "Shortcut for 'build --bench'"
                         buildCmd
                         (buildOptsParser Bench)
        addBuildCommand' "haddock"
                         "Shortcut for 'build --haddock'"
                         buildCmd
                         (buildOptsParser Haddock)
        addCommand' "new"
         (unwords [ "Create a new project from a template."
                  , "Run `stack templates' to see available templates."
                  , "Note: you can also specify a local file or a"
                  , "remote URL as a template."
                  ] )
                    newCmd
                    newOptsParser
        addCommand' "templates"
         (unwords [ "List the templates available for `stack new'."
                  , "Templates are drawn from"
                  , "https://github.com/commercialhaskell/stack-templates"
                  , "Note: `stack new' can also accept a template from a"
                  , "local file or a remote URL."
                  ] )
                    templatesCmd
                    (pure ())
        addCommand' "init"
                    "Create stack project config from cabal or hpack package specifications"
                    initCmd
                    initOptsParser
        addCommand' "solver"
                    "Add missing extra-deps to stack project config"
                    solverCmd
                    solverOptsParser
        addCommand' "setup"
                    "Get the appropriate GHC for your project"
                    setupCmd
                    setupParser
        addCommand' "path"
                    "Print out handy path information"
                    pathCmd
                    Stack.Path.pathParser
        addCommand' "ls"
                    "List command. (Supports snapshots, dependencies and stack's styles)"
                    lsCmd
                    lsParser
        addCommand' "unpack"
                    "Unpack one or more packages locally"
                    unpackCmd
                    ((,) <$> some (strArgument $ metavar "PACKAGE")
                         <*> optional (textOption $ long "to" <>
                                         help "Optional path to unpack the package into (will unpack into subdirectory)"))
        addCommand' "update"
                    "Update the package index"
                    updateCmd
                    (pure ())
        addCommand' "upgrade"
                    "Upgrade to the latest stack"
                    upgradeCmd
                    upgradeOpts
        addCommand'
            "upload"
            "Upload a package to Hackage"
            uploadCmd
            (sdistOptsParser True)
        addCommand'
            "sdist"
            "Create source distribution tarballs"
            sdistCmd
            (sdistOptsParser False)
        addCommand' "dot"
                    "Visualize your project's dependency graph using Graphviz dot"
                    dotCmd
                    (dotOptsParser False) -- Default for --external is False.
        addCommand' "ghc"
                    "Run ghc"
                    execCmd
                    (execOptsParser $ Just ExecGhc)
        addCommand' "hoogle"
                    ("Run hoogle, the Haskell API search engine. Use 'stack exec' syntax " ++
                     "to pass Hoogle arguments, e.g. stack hoogle -- --count=20")
                    hoogleCmd
                    ((,,,) <$> many (strArgument (metavar "ARG"))
                          <*> boolFlags
                                  True
                                  "setup"
                                  "If needed: install hoogle, build haddocks and generate a hoogle database"
                                  idm
                          <*> switch
                                  (long "rebuild" <>
                                   help "Rebuild the hoogle database")
                          <*> switch
                                  (long "server" <>
                                   help "Start local Hoogle server"))
        )

      -- These are the only commands allowed in interpreter mode as well
      addCommand' "exec"
                  "Execute a command"
                  execCmd
                  (execOptsParser Nothing)
      addCommand' "run"
                  "Build and run an executable. Defaults to the first available executable if none is provided as the first argument."
                  execCmd
                  (execOptsParser $ Just ExecRun)
      addGhciCommand' "ghci"
                      "Run ghci in the context of package(s) (experimental)"
                      ghciCmd
                      ghciOptsParser
      addGhciCommand' "repl"
                      "Run ghci in the context of package(s) (experimental) (alias for 'ghci')"
                      ghciCmd
                      ghciOptsParser
      addCommand' "runghc"
                  "Run runghc"
                  execCmd
                  (execOptsParser $ Just ExecRunGhc)
      addCommand' "runhaskell"
                  "Run runghc (alias for 'runghc')"
                  execCmd
                  (execOptsParser $ Just ExecRunGhc)
      addCommand' "script"
                  "Run a Stack Script"
                  scriptCmd
                  scriptOptsParser
      addCommand' "freeze"
                  "Show project or snapshot with pinned dependencies if there are any such"
                  freezeCmd
                  freezeOptsParser

      unless isInterpreter (do
        addCommand' "eval"
                    "Evaluate some haskell code inline. Shortcut for 'stack exec ghc -- -e CODE'"
                    evalCmd
                    (evalOptsParser "CODE")
        addCommand' "clean"
                    "Clean the local packages"
                    cleanCmd
                    cleanOptsParser
        addCommand' "list-dependencies"
                    "List the dependencies"
                    (listDependenciesCmd True)
                    listDepsOptsParser
        addCommand' "query"
                    "Query general build information (experimental)"
                    queryCmd
                    (many $ strArgument $ metavar "SELECTOR...")
        addSubCommands'
            "ide"
            "IDE-specific commands"
            (do addCommand'
                    "packages"
                    "List all available local loadable packages"
                    idePackagesCmd
                    (flag
                         IDE.ListPackageNames
                         IDE.ListPackageCabalFiles
                         (long "cabal-files" <>
                          help "Print paths to package cabal-files instead of package names"))
                addCommand'
                    "targets"
                    "List all available stack targets"
                    ideTargetsCmd
                    (pure ()))
        addSubCommands'
          Docker.dockerCmdName
          "Subcommands specific to Docker use"
          (do addCommand' Docker.dockerPullCmdName
                          "Pull latest version of Docker image from registry"
                          dockerPullCmd
                          (pure ())
              addCommand' "reset"
                          "Reset the Docker sandbox"
                          dockerResetCmd
                          (switch (long "keep-home" <>
                                   help "Do not delete sandbox's home directory"))
              addCommand' Docker.dockerCleanupCmdName
                          "Clean up Docker images and containers"
                          dockerCleanupCmd
                          dockerCleanupOptsParser)
        addSubCommands'
            ConfigCmd.cfgCmdName
            "Subcommands specific to modifying stack.yaml files"
            (addCommand' ConfigCmd.cfgCmdSetName
                        "Sets a field in the project's stack.yaml to value"
                        cfgSetCmd
                        configCmdSetParser)
        addSubCommands'
            Image.imgCmdName
            "Subcommands specific to imaging"
            (addCommand'
                 Image.imgDockerCmdName
                 "Build a Docker image for the project"
                 imgDockerCmd
                 ((,) <$>
                  boolFlags
                      True
                      "build"
                      "building the project before creating the container"
                      idm <*>
                  many
                      (textOption
                           (long "image" <>
                            help "A specific container image name to build"))))
        addSubCommands'
          "hpc"
          "Subcommands specific to Haskell Program Coverage"
          (addCommand' "report"
                        "Generate unified HPC coverage report from tix files and project targets"
                        hpcReportCmd
                        hpcReportOptsParser)
        )
      where
        -- addCommand hiding global options
        addCommand' :: String -> String -> (a -> GlobalOpts -> IO ()) -> Parser a
                    -> AddCommand
        addCommand' cmd title constr =
            addCommand cmd title globalFooter constr (globalOpts OtherCmdGlobalOpts)

        addSubCommands' :: String -> String -> AddCommand
                        -> AddCommand
        addSubCommands' cmd title =
            addSubCommands cmd title globalFooter (globalOpts OtherCmdGlobalOpts)

        -- Additional helper that hides global options and shows build options
        addBuildCommand' :: String -> String -> (a -> GlobalOpts -> IO ()) -> Parser a
                         -> AddCommand
        addBuildCommand' cmd title constr =
            addCommand cmd title globalFooter constr (globalOpts BuildCmdGlobalOpts)

        -- Additional helper that hides global options and shows some ghci options
        addGhciCommand' :: String -> String -> (a -> GlobalOpts -> IO ()) -> Parser a
                         -> AddCommand
        addGhciCommand' cmd title constr =
            addCommand cmd title globalFooter constr (globalOpts GhciCmdGlobalOpts)

    globalOpts :: GlobalOptsContext -> Parser GlobalOptsMonoid
    globalOpts kind =
        extraHelpOption hide progName (Docker.dockerCmdName ++ "*") Docker.dockerHelpOptName <*>
        extraHelpOption hide progName (Nix.nixCmdName ++ "*") Nix.nixHelpOptName <*>
        globalOptsParser currentDir kind
            (if isInterpreter
                -- Silent except when errors occur - see #2879
                then Just LevelError
                else Nothing)
        where hide = kind /= OuterGlobalOpts

    globalFooter = "Run 'stack --help' for global options that apply to all subcommands."

type AddCommand =
    ExceptT (GlobalOpts -> IO ()) (Writer (Mod CommandFields (GlobalOpts -> IO (), GlobalOptsMonoid))) ()

-- | fall-through to external executables in `git` style if they exist
-- (i.e. `stack something` looks for `stack-something` before
-- failing with "Invalid argument `something'")
secondaryCommandHandler
  :: [String]
  -> ParserFailure ParserHelp
  -> IO (ParserFailure ParserHelp)
secondaryCommandHandler args f =
    -- don't even try when the argument looks like a path or flag
    if elem pathSeparator cmd || "-" `isPrefixOf` head args
       then return f
    else do
      mExternalExec <- D.findExecutable cmd
      case mExternalExec of
        Just ex -> withProcessContextNoLogging $ do
          -- TODO show the command in verbose mode
          -- hPutStrLn stderr $ unwords $
          --   ["Running", "[" ++ ex, unwords (tail args) ++ "]"]
          _ <- exec ex (tail args)
          return f
        Nothing -> return $ fmap (vcatErrorHelp (noSuchCmd cmd)) f
  where
    -- FIXME this is broken when any options are specified before the command
    -- e.g. stack --verbosity silent cmd
    cmd = stackProgName ++ "-" ++ head args
    noSuchCmd name = errorHelp $ stringChunk
      ("Auxiliary command not found in path `" ++ name ++ "'")

interpreterHandler
  :: Monoid t
  => FilePath
  -> [String]
  -> ParserFailure ParserHelp
  -> IO (GlobalOptsMonoid, (GlobalOpts -> IO (), t))
interpreterHandler currentDir args f = do
  -- args can include top-level config such as --extra-lib-dirs=... (set by
  -- nix-shell) - we need to find the first argument which is a file, everything
  -- afterwards is an argument to the script, everything before is an argument
  -- to Stack
  (stackArgs, fileArgs) <- spanM (fmap not . D.doesFileExist) args
  case fileArgs of
    (file:fileArgs') -> runInterpreterCommand file stackArgs fileArgs'
    [] -> parseResultHandler (errorCombine (noSuchFile firstArg))
  where
    firstArg = head args

    spanM _ [] = return ([], [])
    spanM p xs@(x:xs') = do
      r <- p x
      if r
      then do
        (ys, zs) <- spanM p xs'
        return (x:ys, zs)
      else
        return ([], xs)

    -- if the first argument contains a path separator then it might be a file,
    -- or a Stack option referencing a file. In that case we only show the
    -- interpreter error message and exclude the command related error messages.
    errorCombine =
      if pathSeparator `elem` firstArg
      then overrideErrorHelp
      else vcatErrorHelp

    overrideErrorHelp h1 h2 = h2 { helpError = helpError h1 }

    parseResultHandler fn = handleParseResult (overFailure fn (Failure f))
    noSuchFile name = errorHelp $ stringChunk
      ("File does not exist or is not a regular file `" ++ name ++ "'")

    runInterpreterCommand path stackArgs fileArgs = do
      progName <- getProgName
      iargs <- getInterpreterArgs path
      let parseCmdLine = commandLineHandler currentDir progName True
          -- Implicit file arguments are put before other arguments that
          -- occur after "--". See #3658
          cmdArgs = stackArgs ++ case break (== "--") iargs of
            (beforeSep, []) -> beforeSep ++ ["--"] ++ [path] ++ fileArgs
            (beforeSep, optSep : afterSep) ->
              beforeSep ++ [optSep] ++ [path] ++ fileArgs ++ afterSep
       -- TODO show the command in verbose mode
       -- hPutStrLn stderr $ unwords $
       --   ["Running", "[" ++ progName, unwords cmdArgs ++ "]"]
      (a,b) <- withArgs cmdArgs parseCmdLine
      return (a,(b,mempty))

pathCmd :: [Text] -> GlobalOpts -> IO ()
pathCmd keys go = withDefaultBuildConfig go (Stack.Path.path keys)

setupCmd :: SetupCmdOpts -> GlobalOpts -> IO ()
setupCmd sco@SetupCmdOpts{..} go@GlobalOpts{..} = loadConfigWithOpts go $ \lc -> do
  when (isJust scoUpgradeCabal && nixEnable (configNix (lcConfig lc))) $ do
    throwIO UpgradeCabalUnusable
  withUserFileLock go (view stackRootL lc) $ \lk -> do
    let getCompilerVersion = loadCompilerVersion go lc
    runRIO (lcConfig lc) $
      Docker.reexecWithOptionalContainer
          (lcProjectRoot lc)
          Nothing
          (runRIO (lcConfig lc) $
           Nix.reexecWithOptionalShell (lcProjectRoot lc) getCompilerVersion $ do
           (wantedCompiler, compilerCheck, mstack) <-
               case scoCompilerVersion of
                   Just v -> return (v, MatchMinor, Nothing)
                   Nothing -> do
                       bc <- liftIO $ lcLoadBuildConfig lc globalCompiler
                       return ( view wantedCompilerVersionL bc
                              , configCompilerCheck (lcConfig lc)
                              , Just $ view stackYamlL bc
                              )
           runRIO (loadMiniConfig (lcConfig lc)) $ setup sco wantedCompiler compilerCheck mstack
           )
          Nothing
          (Just $ munlockFile lk)

cleanCmd :: CleanOpts -> GlobalOpts -> IO ()
cleanCmd opts go =
  -- See issues #2010 and #3468 for why "stack clean --full" is not used
  -- within docker.
  case opts of
<<<<<<< HEAD
    CleanFull{} -> withDefaultBuildConfigAndLockNoDocker go (const (clean opts))
    CleanShallow{} -> withDefaultBuildConfigAndLock go (const (clean opts))
=======
    CleanFull{} -> withBuildConfigAndLockNoDockerInClean go (const (clean opts))
    CleanShallow{} -> withBuildConfigAndLockInClean go (const (clean opts))
>>>>>>> 042d4c1a

-- | Helper for build and install commands
buildCmd :: BuildOptsCLI -> GlobalOpts -> IO ()
buildCmd opts go = do
  when (any (("-prof" `elem`) . either (const []) id . parseArgs Escaping) (boptsCLIGhcOptions opts)) $ do
    hPutStrLn stderr "Error: When building with stack, you should not use the -prof GHC option"
    hPutStrLn stderr "Instead, please use --library-profiling and --executable-profiling"
    hPutStrLn stderr "See: https://github.com/commercialhaskell/stack/issues/1015"
    exitFailure
  case boptsCLIFileWatch opts of
    FileWatchPoll -> fileWatchPoll stderr (inner . Just)
    FileWatch -> fileWatch stderr (inner . Just)
    NoFileWatch -> inner Nothing
  where
    inner setLocalFiles = withBuildConfigAndLock go' NeedTargets opts $ \lk ->
        Stack.Build.build setLocalFiles lk
    -- Read the build command from the CLI and enable it to run
    go' = case boptsCLICommand opts of
               Test -> set (globalOptsBuildOptsMonoidL.buildOptsMonoidTestsL) (Just True) go
               Haddock -> set (globalOptsBuildOptsMonoidL.buildOptsMonoidHaddockL) (Just True) go
               Bench -> set (globalOptsBuildOptsMonoidL.buildOptsMonoidBenchmarksL) (Just True) go
               Install -> set (globalOptsBuildOptsMonoidL.buildOptsMonoidInstallExesL) (Just True) go
               Build -> go -- Default case is just Build

uninstallCmd :: [String] -> GlobalOpts -> IO ()
uninstallCmd _ go = withConfigAndLock go $
    prettyErrorL
      [ flow "stack does not manage installations in global locations."
      , flow "The only global mutation stack performs is executable copying."
      , flow "For the default executable destination, please run"
      , PP.style Shell "stack path --local-bin"
      ]

-- | Unpack packages to the filesystem
unpackCmd :: ([String], Maybe Text) -> GlobalOpts -> IO ()
unpackCmd (names, Nothing) go = unpackCmd (names, Just ".") go
unpackCmd (names, Just dstPath) go = withConfigAndLock go $ do
    mSnapshotDef <- mapM (makeConcreteResolver >=> flip loadResolver Nothing) (globalResolver go)
    dstPath' <- resolveDir' $ T.unpack dstPath
    unpackPackages mSnapshotDef dstPath' names

-- | Update the package index
updateCmd :: () -> GlobalOpts -> IO ()
updateCmd () go = withConfigAndLock go (void (updateHackageIndex Nothing))

upgradeCmd :: UpgradeOpts -> GlobalOpts -> IO ()
upgradeCmd upgradeOpts' go = withGlobalConfigAndLock go $
    upgrade (globalConfigMonoid go)
            (globalResolver go)
#ifdef USE_GIT_INFO
            (Just (giHash $$tGitInfoCwd))
#else
            Nothing
#endif
            upgradeOpts'

-- | Upload to Hackage
uploadCmd :: SDistOpts -> GlobalOpts -> IO ()
uploadCmd (SDistOpts [] _ _ _ _ _ _) go =
    withConfigAndLock go . prettyErrorL $
        [ flow "To upload the current package, please run"
        , PP.style Shell "stack upload ."
        , flow "(with the period at the end)"
        ]
uploadCmd sdistOpts go = do
    let partitionM _ [] = return ([], [])
        partitionM f (x:xs) = do
            r <- f x
            (as, bs) <- partitionM f xs
            return $ if r then (x:as, bs) else (as, x:bs)
    (files, nonFiles) <- partitionM D.doesFileExist (sdoptsDirsToWorkWith sdistOpts)
    (dirs, invalid) <- partitionM D.doesDirectoryExist nonFiles
    withDefaultBuildConfigAndLock go $ \_ -> do
        unless (null invalid) $ do
            let invalidList = bulletedList $ map (PP.style File . fromString) invalid
            prettyErrorL
                [ PP.style Shell "stack upload"
                , flow "expects a list of sdist tarballs or package directories."
                , flow "Can't find:"
                , line <> invalidList
                ]
            liftIO exitFailure
        when (null files && null dirs) $ do
            prettyErrorL
                [ PP.style Shell "stack upload"
                , flow "expects a list of sdist tarballs or package directories, but none were specified."
                ]
            liftIO exitFailure
        config <- view configL
        let hackageUrl = T.unpack $ configHackageBaseUrl config
        getCreds <- liftIO $ memoizeRef $ Upload.loadCreds config
        mapM_ (resolveFile' >=> checkSDistTarball sdistOpts) files
        forM_
            files
            (\file ->
                  do tarFile <- resolveFile' file
                     liftIO $ do
                       creds <- runMemoized getCreds
                       Upload.upload hackageUrl creds (toFilePath tarFile)
                     when
                         (sdoptsSign sdistOpts)
                         (void $
                          Sig.sign
                              (sdoptsSignServerUrl sdistOpts)
                              tarFile))
        unless (null dirs) $
            forM_ dirs $ \dir -> do
                pkgDir <- resolveDir' dir
                (tarName, tarBytes, mcabalRevision) <- getSDistTarball (sdoptsPvpBounds sdistOpts) pkgDir
                checkSDistTarball' sdistOpts tarName tarBytes
                liftIO $ do
                  creds <- runMemoized getCreds
                  Upload.uploadBytes hackageUrl creds tarName tarBytes
                  forM_ mcabalRevision $ uncurry $ Upload.uploadRevision hackageUrl creds
                tarPath <- parseRelFile tarName
                when
                    (sdoptsSign sdistOpts)
                    (void $
                     Sig.signTarBytes
                         (sdoptsSignServerUrl sdistOpts)
                         tarPath
                         tarBytes)

sdistCmd :: SDistOpts -> GlobalOpts -> IO ()
sdistCmd sdistOpts go =
    withDefaultBuildConfig go $ do -- No locking needed.
        -- If no directories are specified, build all sdist tarballs.
        dirs' <- if null (sdoptsDirsToWorkWith sdistOpts)
            then do
                dirs <- view $ buildConfigL.to (map ppRoot . Map.elems . smwProject . bcSMWanted)
                when (null dirs) $ do
                    stackYaml <- view stackYamlL
                    prettyErrorL
                        [ PP.style Shell "stack sdist"
                        , flow "expects a list of targets, and otherwise defaults to all of the project's packages."
                        , flow "However, the configuration at"
                        , pretty stackYaml
                        , flow "contains no packages, so no sdist tarballs will be generated."
                        ]
                    liftIO exitFailure
                return dirs
            else mapM resolveDir' (sdoptsDirsToWorkWith sdistOpts)
        forM_ dirs' $ \dir -> do
            (tarName, tarBytes, _mcabalRevision) <- getSDistTarball (sdoptsPvpBounds sdistOpts) dir
            distDir <- distDirFromDir dir
            tarPath <- (distDir </>) <$> parseRelFile tarName
            ensureDir (parent tarPath)
            liftIO $ L.writeFile (toFilePath tarPath) tarBytes
            prettyInfoL [flow "Wrote sdist tarball to", pretty tarPath]
            checkSDistTarball sdistOpts tarPath
            forM_ (sdoptsTarPath sdistOpts) $ copyTarToTarPath tarPath tarName
            when (sdoptsSign sdistOpts) (void $ Sig.sign (sdoptsSignServerUrl sdistOpts) tarPath)
        where
          copyTarToTarPath tarPath tarName targetDir = liftIO $ do
            let targetTarPath = targetDir FP.</> tarName
            D.createDirectoryIfMissing True $ FP.takeDirectory targetTarPath
            D.copyFile (toFilePath tarPath) targetTarPath

-- | Execute a command.
execCmd :: ExecOpts -> GlobalOpts -> IO ()
execCmd ExecOpts {..} go@GlobalOpts{..} =
    case eoExtra of
        ExecOptsPlain -> do
          loadConfigWithOpts go $ \lc ->
            withUserFileLock go (view stackRootL lc) $ \lk -> do
              let getCompilerVersion = loadCompilerVersion go lc
              runRIO (lcConfig lc) $
                Docker.reexecWithOptionalContainer
                    (lcProjectRoot lc)
                    -- Unlock before transferring control away, whether using docker or not:
                    (Just $ munlockFile lk)
                    (withDefaultBuildConfigAndLock go $ \buildLock -> do
                        config <- view configL
                        menv <- liftIO $ configProcessContextSettings config plainEnvSettings
                        withProcessContext menv $ do
                            (cmd, args) <- case (eoCmd, eoArgs) of
                                (ExecCmd cmd, args) -> return (cmd, args)
                                (ExecRun, args) -> getRunCmd args
                                (ExecGhc, args) -> return ("ghc", args)
                                (ExecRunGhc, args) -> return ("runghc", args)
                            munlockFile buildLock
                            Nix.reexecWithOptionalShell (lcProjectRoot lc) getCompilerVersion (runRIO (lcConfig lc) $ exec cmd args))
                    Nothing
                    Nothing -- Unlocked already above.
        ExecOptsEmbellished {..} -> do
            let targets = concatMap words eoPackages
                boptsCLI = defaultBuildOptsCLI
                           { boptsCLITargets = map T.pack targets
                           }
            withBuildConfigAndLock go AllowNoTargets boptsCLI $ \lk -> do
              unless (null targets) $ Stack.Build.build Nothing lk

              config <- view configL
              menv <- liftIO $ configProcessContextSettings config eoEnvSettings
              withProcessContext menv $ do
                -- Add RTS options to arguments
                let argsWithRts args = if null eoRtsOptions
                            then args :: [String]
                            else args ++ ["+RTS"] ++ eoRtsOptions ++ ["-RTS"]
                (cmd, args) <- case (eoCmd, argsWithRts eoArgs) of
                    (ExecCmd cmd, args) -> return (cmd, args)
                    (ExecRun, args) -> getRunCmd args
                    (ExecGhc, args) -> getGhcCmd "" eoPackages args
                    -- NOTE: This doesn't work for GHCJS, because it doesn't have
                    -- a runghcjs binary.
                    (ExecRunGhc, args) ->
                        getGhcCmd "run" eoPackages args
                munlockFile lk -- Unlock before transferring control away.

                runWithPath eoCwd $ exec cmd args
  where
      -- return the package-id of the first package in GHC_PACKAGE_PATH
      getPkgId wc name = do
          mId <- findGhcPkgField wc [] name "id"
          case mId of
              Just i -> return (head $ words (T.unpack i))
              -- should never happen as we have already installed the packages
              _      -> liftIO $ do
                  hPutStrLn stderr ("Could not find package id of package " ++ name)
                  exitFailure

      getPkgOpts wc pkgs =
          map ("-package-id=" ++) <$> mapM (getPkgId wc) pkgs

      getRunCmd args = do
          packages <- view $ buildConfigL.to (smwProject . bcSMWanted)
          pkgComponents <- for (Map.elems packages) ppComponents
          let executables = filter isCExe $ concatMap Set.toList pkgComponents
          let (exe, args') = case args of
                             []   -> (firstExe, args)
                             x:xs -> case find (\y -> y == (CExe $ T.pack x)) executables of
                                     Nothing -> (firstExe, args)
                                     argExe -> (argExe, xs)
                             where
                                firstExe = listToMaybe executables
          case exe of
              Just (CExe exe') -> do
                withNewLocalBuildTargets [T.cons ':' exe'] $ Stack.Build.build Nothing Nothing
                return (T.unpack exe', args')
              _                -> do
                  logError "No executables found."
                  liftIO exitFailure

      getGhcCmd prefix pkgs args = do
          wc <- view $ actualCompilerVersionL.whichCompilerL
          pkgopts <- getPkgOpts wc pkgs
          return (prefix ++ compilerExeName wc, pkgopts ++ args)

      runWithPath :: Maybe FilePath -> RIO EnvConfig () -> RIO EnvConfig ()
      runWithPath path callback = case path of
        Nothing                  -> callback
        Just p | not (isValid p) -> throwIO $ InvalidPathForExec p
        Just p                   -> withUnliftIO $ \ul -> D.withCurrentDirectory p $ unliftIO ul callback

-- | Evaluate some haskell code inline.
evalCmd :: EvalOpts -> GlobalOpts -> IO ()
evalCmd EvalOpts {..} go@GlobalOpts {..} = execCmd execOpts go
    where
      execOpts =
          ExecOpts { eoCmd = ExecGhc
                   , eoArgs = ["-e", evalArg]
                   , eoExtra = evalExtra
                   }

-- | Run GHCi in the context of a project.
ghciCmd :: GhciOpts -> GlobalOpts -> IO ()
ghciCmd ghciOpts go@GlobalOpts{..} =
  let boptsCLI = defaultBuildOptsCLI
          -- using only additional packages, targets then get overriden in `ghci`
          { boptsCLITargets = map T.pack (ghciAdditionalPackages  ghciOpts)
          , boptsCLIInitialBuildSteps = True
          , boptsCLIFlags = ghciFlags ghciOpts
          , boptsCLIGhcOptions = ghciGhcOptions ghciOpts
          }
  in withBuildConfigAndLock go AllowNoTargets boptsCLI $ \lk -> do
    munlockFile lk -- Don't hold the lock while in the GHCI.
    bopts <- view buildOptsL
    -- override env so running of tests and benchmarks is disabled
    let boptsLocal = bopts
               { boptsTestOpts = (boptsTestOpts bopts) { toDisableRun = True }
               , boptsBenchmarkOpts = (boptsBenchmarkOpts bopts) { beoDisableRun = True }
               }
    local (set buildOptsL boptsLocal)
          (ghci ghciOpts)

-- | List packages in the project.
idePackagesCmd :: IDE.ListPackagesCmd -> GlobalOpts -> IO ()
idePackagesCmd cmd go =
    withDefaultBuildConfig go (IDE.listPackages cmd) -- TODO don't need EnvConfig any more

-- | List targets in the project.
ideTargetsCmd :: () -> GlobalOpts -> IO ()
ideTargetsCmd () go =
    withDefaultBuildConfig go IDE.listTargets -- TODO don't need EnvConfig any more

-- | Pull the current Docker image.
dockerPullCmd :: () -> GlobalOpts -> IO ()
dockerPullCmd _ go@GlobalOpts{..} =
    loadConfigWithOpts go $ \lc ->
    -- TODO: can we eliminate this lock if it doesn't touch ~/.stack/?
    withUserFileLock go (view stackRootL lc) $ \_ ->
     runRIO (lcConfig lc) $
       Docker.preventInContainer Docker.pull

-- | Reset the Docker sandbox.
dockerResetCmd :: Bool -> GlobalOpts -> IO ()
dockerResetCmd keepHome go@GlobalOpts{..} =
    loadConfigWithOpts go $ \lc ->
    -- TODO: can we eliminate this lock if it doesn't touch ~/.stack/?
    withUserFileLock go (view stackRootL lc) $ \_ ->
      runRIO (lcConfig lc) $
        Docker.preventInContainer $ Docker.reset (lcProjectRoot lc) keepHome

-- | Cleanup Docker images and containers.
dockerCleanupCmd :: Docker.CleanupOpts -> GlobalOpts -> IO ()
dockerCleanupCmd cleanupOpts go@GlobalOpts{..} =
    loadConfigWithOpts go $ \lc ->
    -- TODO: can we eliminate this lock if it doesn't touch ~/.stack/?
    withUserFileLock go (view stackRootL lc) $ \_ ->
     runRIO (lcConfig lc) $
        Docker.preventInContainer $
            Docker.cleanup cleanupOpts

cfgSetCmd :: ConfigCmd.ConfigCmdSet -> GlobalOpts -> IO ()
cfgSetCmd co go@GlobalOpts{..} =
    withMiniConfigAndLock
        go
        (cfgCmdSet go co)

imgDockerCmd :: (Bool, [Text]) -> GlobalOpts -> IO ()
imgDockerCmd (rebuild,images) go@GlobalOpts{..} = loadConfigWithOpts go $ \lc -> do
    let mProjectRoot = lcProjectRoot lc
    withBuildConfigExt
        WithDocker
        WithDownloadCompiler
        go
        NeedTargets
        defaultBuildOptsCLI
        Nothing
        (\lk ->
              do when rebuild $ Stack.Build.build Nothing lk
                 Image.stageContainerImageArtifacts mProjectRoot images)
        (Just $ Image.createContainerImageFromStage mProjectRoot images)

-- | Project initialization
initCmd :: InitOpts -> GlobalOpts -> IO ()
initCmd initOpts go = do
    pwd <- getCurrentDir
    withMiniConfigAndLock go (initProject IsInitCmd pwd initOpts (globalResolver go))

-- | Create a project directory structure and initialize the stack config.
newCmd :: (NewOpts,InitOpts) -> GlobalOpts -> IO ()
newCmd (newOpts,initOpts) go@GlobalOpts{..} =
    withMiniConfigAndLock go $ do
        dir <- new newOpts (forceOverwrite initOpts)
        exists <- doesFileExist $ dir </> stackDotYaml
        when (forceOverwrite initOpts || not exists) $
            initProject IsNewCmd dir initOpts globalResolver

-- | List the available templates.
templatesCmd :: () -> GlobalOpts -> IO ()
templatesCmd _ go@GlobalOpts{..} = withConfigAndLock go templatesHelp

-- | Fix up extra-deps for a project
solverCmd :: Bool -- ^ modify stack.yaml automatically?
          -> GlobalOpts
          -> IO ()
solverCmd fixStackYaml go =
    withDefaultBuildConfigAndLock go (\_ -> solveExtraDeps fixStackYaml)

-- | Visualize dependencies
dotCmd :: DotOpts -> GlobalOpts -> IO ()
dotCmd dotOpts go = withBuildConfigDot dotOpts go $ dot dotOpts

-- | Query build information
queryCmd :: [String] -> GlobalOpts -> IO ()
queryCmd selectors go = withDefaultBuildConfig go $ queryBuildInfo $ map T.pack selectors

-- | Generate a combined HPC report
hpcReportCmd :: HpcReportOpts -> GlobalOpts -> IO ()
hpcReportCmd hropts go = do
    let (tixFiles, targetNames) = partition (".tix" `T.isSuffixOf`) (hroptsInputs hropts)
        boptsCLI = defaultBuildOptsCLI
          { boptsCLITargets = if hroptsAll hropts then [] else targetNames }
    withBuildConfig go AllowNoTargets boptsCLI $
        generateHpcReportForTargets hropts tixFiles targetNames

freezeCmd :: FreezeOpts -> GlobalOpts -> IO ()
freezeCmd freezeOpts go =
  withDefaultBuildConfig go $ freeze freezeOpts

data MainException = InvalidReExecVersion String String
                   | UpgradeCabalUnusable
                   | InvalidPathForExec FilePath
     deriving (Typeable)
instance Exception MainException
instance Show MainException where
    show (InvalidReExecVersion expected actual) = concat
        [ "When re-executing '"
        , stackProgName
        , "' in a container, the incorrect version was found\nExpected: "
        , expected
        , "; found: "
        , actual]
    show UpgradeCabalUnusable = "--upgrade-cabal cannot be used when nix is activated"
    show (InvalidPathForExec path) = concat
        [ "Got an invalid --cwd argument for stack exec ("
        , path
        , ")"]<|MERGE_RESOLUTION|>--- conflicted
+++ resolved
@@ -638,13 +638,8 @@
   -- See issues #2010 and #3468 for why "stack clean --full" is not used
   -- within docker.
   case opts of
-<<<<<<< HEAD
-    CleanFull{} -> withDefaultBuildConfigAndLockNoDocker go (const (clean opts))
-    CleanShallow{} -> withDefaultBuildConfigAndLock go (const (clean opts))
-=======
     CleanFull{} -> withBuildConfigAndLockNoDockerInClean go (const (clean opts))
     CleanShallow{} -> withBuildConfigAndLockInClean go (const (clean opts))
->>>>>>> 042d4c1a
 
 -- | Helper for build and install commands
 buildCmd :: BuildOptsCLI -> GlobalOpts -> IO ()
