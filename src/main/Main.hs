{-# LANGUAGE CPP #-}
{-# LANGUAGE DeriveDataTypeable #-}
{-# LANGUAGE OverloadedStrings #-}
{-# LANGUAGE ScopedTypeVariables #-}
{-# LANGUAGE FlexibleContexts #-}
{-# LANGUAGE TemplateHaskell #-}
{-# LANGUAGE RecordWildCards #-}
{-# LANGUAGE ViewPatterns #-}

-- | Main stack tool entry point.

module Main (main) where

import           Control.Exception
import qualified Control.Exception.Lifted as EL
import           Control.Monad hiding (mapM, forM)
import           Control.Monad.IO.Class
import           Control.Monad.Logger
import           Control.Monad.Reader (ask, asks, runReaderT)
import           Control.Monad.Trans.Control (MonadBaseControl)
import           Data.Attoparsec.Args (withInterpreterArgs, parseArgs, EscapingMode (Escaping))
import qualified Data.ByteString.Lazy as L
import           Data.IORef
import           Data.List
import qualified Data.Map as Map
import qualified Data.Map.Strict as M
import           Data.Maybe
import           Data.Maybe.Extra (mapMaybeA)
import           Data.Monoid
import qualified Data.Set as Set
import           Data.Text (Text)
import qualified Data.Text as T
import qualified Data.Text.IO as T
import           Data.Traversable
import           Data.Typeable (Typeable)
import           Data.Version (showVersion)
#ifdef USE_GIT_INFO
import           Development.GitRev (gitCommitCount, gitHash)
#endif
import           Distribution.System (buildArch)
import           Distribution.Text (display)
import           GHC.IO.Encoding (mkTextEncoding, textEncodingName)
import           Network.HTTP.Client
import           Options.Applicative
import           Options.Applicative.Args
import           Options.Applicative.Builder.Extra
import           Options.Applicative.Complicated
#ifdef USE_GIT_INFO
import           Options.Applicative.Simple (simpleVersion)
#endif
import           Options.Applicative.Types (readerAsk)
import           Path
import           Path.Extra (toFilePathNoTrailingSep)
import           Path.IO
import qualified Paths_stack as Meta
import           Prelude hiding (pi, mapM)
import           Stack.Build
import           Stack.Clean (CleanOpts, clean)
import           Stack.Config
import           Stack.ConfigCmd as ConfigCmd
import           Stack.Constants
import           Stack.Coverage
import qualified Stack.Docker as Docker
import           Stack.Dot
import           Stack.Exec
import qualified Stack.Nix as Nix
import           Stack.Fetch
import           Stack.FileWatch
import           Stack.GhcPkg (getGlobalDB, mkGhcPackagePath)
import           Stack.Ghci
import           Stack.Ide
import qualified Stack.Image as Image
import           Stack.Init
import           Stack.New
import           Stack.Options
import           Stack.Package (getCabalFileName)
import qualified Stack.PackageIndex
import           Stack.SDist (getSDistTarball, checkSDistTarball, checkSDistTarball')
import           Stack.Setup
import qualified Stack.Sig as Sig
import           Stack.Solver (solveExtraDeps)
import           Stack.Types
import           Stack.Types.Internal
import           Stack.Types.StackT
import           Stack.Upgrade
import qualified Stack.Upload as Upload
import           System.Directory (canonicalizePath, doesFileExist, doesDirectoryExist, createDirectoryIfMissing)
import           System.Environment (getEnvironment, getProgName)
import           System.Exit
import           System.FileLock (lockFile, tryLockFile, unlockFile, SharedExclusive(Exclusive), FileLock)
import           System.FilePath (searchPathSeparator)
import           System.IO (hIsTerminalDevice, stderr, stdin, stdout, hSetBuffering, BufferMode(..), hPutStrLn, Handle, hGetEncoding, hSetEncoding)
import           System.Process.Read

-- | Change the character encoding of the given Handle to transliterate
-- on unsupported characters instead of throwing an exception
hSetTranslit :: Handle -> IO ()
hSetTranslit h = do
    menc <- hGetEncoding h
    case fmap textEncodingName menc of
        Just name
          | '/' `notElem` name -> do
              enc' <- mkTextEncoding $ name ++ "//TRANSLIT"
              hSetEncoding h enc'
        _ -> return ()

-- | Commandline dispatcher.
main :: IO ()
main = withInterpreterArgs stackProgName $ \args isInterpreter -> do
     -- Line buffer the output by default, particularly for non-terminal runs.
     -- See https://github.com/commercialhaskell/stack/pull/360
     hSetBuffering stdout LineBuffering
     hSetBuffering stdin  LineBuffering
     hSetBuffering stderr LineBuffering
     hSetTranslit stdout
     hSetTranslit stderr
     progName <- getProgName
     isTerminal <- hIsTerminalDevice stdout
     execExtraHelp args
                   dockerHelpOptName
                   (dockerOptsParser False)
                   ("Only showing --" ++ Docker.dockerCmdName ++ "* options.")
<<<<<<< HEAD
     execExtraHelp args
                   nixHelpOptName
                   (nixOptsParser False)
                   ("Only showing --" ++ Nix.nixCmdName ++ "* options.")
=======
#ifdef USE_GIT_INFO
>>>>>>> d0d61436
     let commitCount = $gitCommitCount
         versionString' = concat $ concat
            [ [$(simpleVersion Meta.version)]
              -- Leave out number of commits for --depth=1 clone
              -- See https://github.com/commercialhaskell/stack/issues/792
            , [" (" ++ commitCount ++ " commits)" | commitCount /= ("1"::String) &&
                                                    commitCount /= ("UNKNOWN" :: String)]
            , [" ", display buildArch]
            ]
#else
     let versionString' = showVersion Meta.version ++ ' ' : display buildArch
#endif

     let globalOpts hide =
             extraHelpOption hide progName (Docker.dockerCmdName ++ "*") dockerHelpOptName <*>
             extraHelpOption hide progName (Nix.nixCmdName ++ "*") nixHelpOptName <*>             
             globalOptsParser hide
         addCommand' cmd title footerStr constr =
             addCommand cmd title footerStr constr (globalOpts True)
         addSubCommands' cmd title footerStr =
             addSubCommands cmd title footerStr (globalOpts True)
     eGlobalRun <- try $
       complicatedOptions
         Meta.version
         (Just versionString')
         "stack - The Haskell Tool Stack"
         ""
         (globalOpts False)
         (do addCommand' "build"
                        "Build the package(s) in this directory/configuration"
                        cmdFooter
                        buildCmd
                        (buildOptsParser Build)
             addCommand' "install"
                        "Shortcut for 'build --copy-bins'"
                        cmdFooter
                        buildCmd
                        (buildOptsParser Install)
             addCommand' "uninstall"
                        "DEPRECATED: This command performs no actions, and is present for documentation only"
                        cmdFooter
                        uninstallCmd
                        (many $ strArgument $ metavar "IGNORED")
             addCommand' "test"
                        "Shortcut for 'build --test'"
                        cmdFooter
                        buildCmd
                        (buildOptsParser Test)
             addCommand' "bench"
                        "Shortcut for 'build --bench'"
                        cmdFooter
                        buildCmd
                        (buildOptsParser Bench)
             addCommand' "haddock"
                        "Shortcut for 'build --haddock'"
                        cmdFooter
                        buildCmd
                        (buildOptsParser Haddock)
             addCommand' "new"
                        "Create a new project from a template. Run `stack templates' to see available templates."
                        cmdFooter
                        newCmd
                        newOptsParser
             addCommand' "templates"
                        "List the templates available for `stack new'."
                        cmdFooter
                        templatesCmd
                        (pure ())
             addCommand' "init"
                        "Initialize a stack project based on one or more cabal packages"
                        cmdFooter
                        initCmd
                        initOptsParser
             addCommand' "solver"
                        "Use a dependency solver to try and determine missing extra-deps"
                        cmdFooter
                        solverCmd
                        solverOptsParser
             addCommand' "setup"
                        "Get the appropriate GHC for your project"
                        cmdFooter
                        setupCmd
                        setupParser
             addCommand' "path"
                        "Print out handy path information"
                        cmdFooter
                        pathCmd
                        (mapMaybeA
                            (\(desc,name,_) ->
                                 flag Nothing
                                      (Just name)
                                      (long (T.unpack name) <>
                                       help desc))
                            paths)
             addCommand' "unpack"
                        "Unpack one or more packages locally"
                        cmdFooter
                        unpackCmd
                        (some $ strArgument $ metavar "PACKAGE")
             addCommand' "update"
                        "Update the package index"
                        cmdFooter
                        updateCmd
                        (pure ())
             addCommand' "upgrade"
                        "Upgrade to the latest stack (experimental)"
                        cmdFooter
                        upgradeCmd
                        ((,) <$> switch
                                  ( long "git"
                                 <> help "Clone from Git instead of downloading from Hackage (more dangerous)" )
                             <*> strOption
                                  ( long "git-repo"
                                 <> help "Clone from specified git repository"
                                 <> value "https://github.com/commercialhaskell/stack"
                                 <> showDefault ))
             addCommand' "upload"
                        "Upload a package to Hackage"
                        cmdFooter
                        uploadCmd
                        ((,,,)
                         <$> many (strArgument $ metavar "TARBALL/DIR")
                         <*> optional pvpBoundsOption
                         <*> ignoreCheckSwitch
                         <*> flag False True
                              (long "sign" <>
                               help "GPG sign & submit signature"))
             addCommand' "sdist"
                        "Create source distribution tarballs"
                        cmdFooter
                        sdistCmd
                        ((,,)
                         <$> many (strArgument $ metavar "DIR")
                         <*> optional pvpBoundsOption
                         <*> ignoreCheckSwitch)
             addCommand' "dot"
                        "Visualize your project's dependency graph using Graphviz dot"
                        cmdFooter
                        dotCmd
                        dotOptsParser
             addCommand' "exec"
                        "Execute a command"
                        cmdFooter
                        execCmd
                        (execOptsParser Nothing)
             addCommand' "ghc"
                        "Run ghc"
                        cmdFooter
                        execCmd
                        (execOptsParser $ Just ExecGhc)
             addCommand' "ghci"
                        "Run ghci in the context of package(s) (experimental)"
                        cmdFooter
                        ghciCmd
                        ghciOptsParser
             addCommand' "repl"
                        "Run ghci in the context of package(s) (experimental) (alias for 'ghci')"
                        cmdFooter
                        ghciCmd
                        ghciOptsParser
             addCommand' "runghc"
                        "Run runghc"
                        cmdFooter
                        execCmd
                        (execOptsParser $ Just ExecRunGhc)
             addCommand' "runhaskell"
                        "Run runghc (alias for 'runghc')"
                        cmdFooter
                        execCmd
                        (execOptsParser $ Just ExecRunGhc)
             addCommand' "eval"
                        "Evaluate some haskell code inline. Shortcut for 'stack exec ghc -- -e CODE'"
                        cmdFooter
                        evalCmd
                        (evalOptsParser "CODE")
             addCommand' "clean"
                        "Clean the local packages"
                        cmdFooter
                        cleanCmd
                        cleanOptsParser
             addCommand' "list-dependencies"
                        "List the dependencies"
                        cmdFooter
                        listDependenciesCmd
                        (textOption (long "separator" <>
                                     metavar "SEP" <>
                                     help ("Separator between package name " <>
                                           "and package version.") <>
                                     value " " <>
                                     showDefault))
             addCommand' "query"
                        "Query general build information (experimental)"
                        cmdFooter
                        queryCmd
                        (many $ strArgument $ metavar "SELECTOR...")
             addSubCommands'
                 "ide"
                 "IDE-specific commands"
                 cmdFooter
                 (do addCommand'
                         "start"
                         "Start the ide-backend service"
                         cmdFooter
                         ideCmd
                         ((,) <$> many (textArgument
                                          (metavar "TARGET" <>
                                           help ("If none specified, use all " <>
                                                 "packages defined in current directory")))
                              <*> argsOption (long "ghc-options" <>
                                              metavar "OPTION" <>
                                              help "Additional options passed to GHCi" <>
                                              value []))
                     addCommand'
                         "packages"
                         "List all available local loadable packages"
                         cmdFooter
                         packagesCmd
                         (pure ())
                     addCommand'
                         "load-targets"
                         "List all load targets for a package target"
                         cmdFooter
                         targetsCmd
                         (textArgument
                            (metavar "TARGET")))
             addSubCommands'
               Docker.dockerCmdName
               "Subcommands specific to Docker use"
               cmdFooter
               (do addCommand' Docker.dockerPullCmdName
                              "Pull latest version of Docker image from registry"
                              cmdFooter
                              dockerPullCmd
                              (pure ())
                   addCommand' "reset"
                              "Reset the Docker sandbox"
                              cmdFooter
                              dockerResetCmd
                              (switch (long "keep-home" <>
                                       help "Do not delete sandbox's home directory"))
                   addCommand' Docker.dockerCleanupCmdName
                              "Clean up Docker images and containers"
                              cmdFooter
                              dockerCleanupCmd
                              dockerCleanupOptsParser)
             addSubCommands'
                ConfigCmd.cfgCmdName
                "Subcommands specific to modifying stack.yaml files"
                cmdFooter
                (addCommand' ConfigCmd.cfgCmdSetName
                            "Sets a field in the project's stack.yaml to value"
                            cmdFooter
                            cfgSetCmd
                            configCmdSetParser)
             addSubCommands'
               Image.imgCmdName
               "Subcommands specific to imaging (EXPERIMENTAL)"
               cmdFooter
               (addCommand' Image.imgDockerCmdName
                "Build a Docker image for the project"
                cmdFooter
                imgDockerCmd
                (boolFlags True
                    "build"
                    "building the project before creating the container"
                    idm))
             addSubCommands'
               "hpc"
               "Subcommands specific to Haskell Program Coverage"
               cmdFooter
               (addCommand' "report"
                            "Generate HPC report a combined HPC report"
                            cmdFooter
                            hpcReportCmd
                            hpcReportOptsParser)
             addSubCommands'
               Sig.sigCmdName
               "Subcommands specific to package signatures (EXPERIMENTAL)"
               cmdFooter
               (do addSubCommands'
                     Sig.sigSignCmdName
                     "Sign a a single package or all your packages"
                     cmdFooter
                     (do addCommand'
                           Sig.sigSignSdistCmdName
                           "Sign a single sdist package file"
                           cmdFooter
                           sigSignSdistCmd
                           Sig.sigSignSdistOpts)))
     case eGlobalRun of
       Left (exitCode :: ExitCode) -> do
         when isInterpreter $
           hPutStrLn stderr $ concat
             [ "\nIf you are trying to use "
             , stackProgName
             , " as a script interpreter, a\n'-- "
             , stackProgName
             , " [options] runghc [options]' comment is required."
             , "\nSee https://github.com/commercialhaskell/stack/blob/release/doc/GUIDE.md#ghcrunghc" ]
         throwIO exitCode
       Right (globalMonoid,run) -> do
         let global = globalOptsFromMonoid isTerminal globalMonoid
         when (globalLogLevel global == LevelDebug) $ hPutStrLn stderr versionString'
         case globalReExecVersion global of
             Just expectVersion
                 | expectVersion /= showVersion Meta.version ->
                     throwIO $ InvalidReExecVersion expectVersion (showVersion Meta.version)
             _ -> return ()
         run global `catch` \e ->
            -- This special handler stops "stack: " from being printed before the
            -- exception
            case fromException e of
                Just ec -> exitWith ec
                Nothing -> do
                    printExceptionStderr e
                    exitFailure
  where
    ignoreCheckSwitch = switch (long "ignore-check" <> help "Do not check package for common mistakes")
    dockerHelpOptName = Docker.dockerCmdName ++ "-help"
    nixHelpOptName    = Nix.nixCmdName ++ "-help"
    cmdFooter = "Run 'stack --help' for global options that apply to all subcommands."

-- | Print out useful path information in a human-readable format (and
-- support others later).
pathCmd :: [Text] -> GlobalOpts -> IO ()
pathCmd keys go =
    withBuildConfig
        go
        (do env <- ask
            let cfg = envConfig env
                bc = envConfigBuildConfig cfg
            -- This is the modified 'bin-path',
            -- including the local GHC or MSYS if not configured to operate on
            -- global GHC.
            -- It was set up in 'withBuildConfigAndLock -> withBuildConfigExt -> setupEnv'.
            -- So it's not the *minimal* override path.
            menv <- getMinimalEnvOverride
            snap <- packageDatabaseDeps
            local <- packageDatabaseLocal
            extra <- packageDatabaseExtra
            global <- getGlobalDB menv =<< getWhichCompiler
            snaproot <- installationRootDeps
            localroot <- installationRootLocal
            distDir <- distRelativeDir
            hpcDir <- hpcReportDir
            forM_
                -- filter the chosen paths in flags (keys),
                -- or show all of them if no specific paths chosen.
                (filter
                     (\(_,key,_) ->
                           null keys || elem key keys)
                     paths)
                (\(_,key,path) ->
                      liftIO $ T.putStrLn
                          -- If a single path type is requested, output it directly.
                          -- Otherwise, name all the paths.
                          ((if length keys == 1
                               then ""
                               else key <> ": ") <>
                           path
                               (PathInfo
                                    bc
                                    menv
                                    snap
                                    local
                                    global
                                    snaproot
                                    localroot
                                    distDir
                                    hpcDir
                                    extra))))

-- | Passed to all the path printers as a source of info.
data PathInfo = PathInfo
    { piBuildConfig :: BuildConfig
    , piEnvOverride :: EnvOverride
    , piSnapDb      :: Path Abs Dir
    , piLocalDb     :: Path Abs Dir
    , piGlobalDb    :: Path Abs Dir
    , piSnapRoot    :: Path Abs Dir
    , piLocalRoot   :: Path Abs Dir
    , piDistDir     :: Path Rel Dir
    , piHpcDir      :: Path Abs Dir
    , piExtraDbs    :: [Path Abs Dir]
    }

-- | The paths of interest to a user. The first tuple string is used
-- for a description that the optparse flag uses, and the second
-- string as a machine-readable key and also for @--foo@ flags. The user
-- can choose a specific path to list like @--global-stack-root@. But
-- really it's mainly for the documentation aspect.
--
-- When printing output we generate @PathInfo@ and pass it to the
-- function to generate an appropriate string.  Trailing slashes are
-- removed, see #506
paths :: [(String, Text, PathInfo -> Text)]
paths =
    [ ( "Global stack root directory"
      , "global-stack-root"
      , T.pack . toFilePathNoTrailingSep . configStackRoot . bcConfig . piBuildConfig )
    , ( "Project root (derived from stack.yaml file)"
      , "project-root"
      , T.pack . toFilePathNoTrailingSep . bcRoot . piBuildConfig )
    , ( "Configuration location (where the stack.yaml file is)"
      , "config-location"
      , T.pack . toFilePath . bcStackYaml . piBuildConfig )
    , ( "PATH environment variable"
      , "bin-path"
      , T.pack . intercalate [searchPathSeparator] . eoPath . piEnvOverride )
    , ( "Installed GHCs (unpacked and archives)"
      , "ghc-paths"
      , T.pack . toFilePathNoTrailingSep . configLocalPrograms . bcConfig . piBuildConfig )
    , ( "Local bin path where stack installs executables"
      , "local-bin-path"
      , T.pack . toFilePathNoTrailingSep . configLocalBin . bcConfig . piBuildConfig )
    , ( "Extra include directories"
      , "extra-include-dirs"
      , T.intercalate ", " . Set.elems . configExtraIncludeDirs . bcConfig . piBuildConfig )
    , ( "Extra library directories"
      , "extra-library-dirs"
      , T.intercalate ", " . Set.elems . configExtraLibDirs . bcConfig . piBuildConfig )
    , ( "Snapshot package database"
      , "snapshot-pkg-db"
      , T.pack . toFilePathNoTrailingSep . piSnapDb )
    , ( "Local project package database"
      , "local-pkg-db"
      , T.pack . toFilePathNoTrailingSep . piLocalDb )
    , ( "Global package database"
      , "global-pkg-db"
      , T.pack . toFilePathNoTrailingSep . piGlobalDb )
    , ( "GHC_PACKAGE_PATH environment variable"
      , "ghc-package-path"
      , \pi -> mkGhcPackagePath True (piLocalDb pi) (piSnapDb pi) (piExtraDbs pi) (piGlobalDb pi))
    , ( "Snapshot installation root"
      , "snapshot-install-root"
      , T.pack . toFilePathNoTrailingSep . piSnapRoot )
    , ( "Local project installation root"
      , "local-install-root"
      , T.pack . toFilePathNoTrailingSep . piLocalRoot )
    , ( "Snapshot documentation root"
      , "snapshot-doc-root"
      , \pi -> T.pack (toFilePathNoTrailingSep (piSnapRoot pi </> docDirSuffix)))
    , ( "Local project documentation root"
      , "local-doc-root"
      , \pi -> T.pack (toFilePathNoTrailingSep (piLocalRoot pi </> docDirSuffix)))
    , ( "Dist work directory"
      , "dist-dir"
      , T.pack . toFilePathNoTrailingSep . piDistDir )
    , ( "Where HPC reports and tix files are stored"
      , "local-hpc-root"
      , T.pack . toFilePathNoTrailingSep . piHpcDir ) ]

data SetupCmdOpts = SetupCmdOpts
    { scoCompilerVersion :: !(Maybe CompilerVersion)
    , scoForceReinstall  :: !Bool
    , scoUpgradeCabal    :: !Bool
    , scoStackSetupYaml  :: !String
    , scoGHCBindistURL   :: !(Maybe String)
    }

setupParser :: Parser SetupCmdOpts
setupParser = SetupCmdOpts
    <$> optional (argument readVersion
            (metavar "GHC_VERSION" <>
             help ("Version of GHC to install, e.g. 7.10.2. " ++
                   "The default is to install the version implied by the resolver.")))
    <*> boolFlags False
            "reinstall"
            "reinstalling GHC, even if available (implies no-system-ghc)"
            idm
    <*> boolFlags False
            "upgrade-cabal"
            "installing the newest version of the Cabal library globally"
            idm
    <*> strOption
            ( long "stack-setup-yaml"
           <> help "Location of the main stack-setup.yaml file"
           <> value defaultStackSetupYaml
           <> showDefault )
    <*> optional (strOption
            (long "ghc-bindist"
           <> metavar "URL"
           <> help "Alternate GHC binary distribution (requires custom --ghc-variant)"))
  where
    readVersion = do
        s <- readerAsk
        case parseCompilerVersion ("ghc-" <> T.pack s) of
            Nothing ->
                case parseCompilerVersion (T.pack s) of
                    Nothing -> readerError $ "Invalid version: " ++ s
                    Just x -> return x
            Just x -> return x

setupCmd :: SetupCmdOpts -> GlobalOpts -> IO ()
setupCmd SetupCmdOpts{..} go@GlobalOpts{..} = do
  (manager,lc) <- loadConfigWithOpts go
  withUserFileLock go (configStackRoot $ lcConfig lc) $ \lk ->
   runStackTGlobal manager (lcConfig lc) go $
      Docker.reexecWithOptionalContainer
          (lcProjectRoot lc)
          Nothing
          (runStackTGlobal manager (lcConfig lc) go $
           Nix.reexecWithOptionalShell $
           runStackLoggingTGlobal manager go $ do
              (wantedCompiler, compilerCheck, mstack) <-
                  case scoCompilerVersion of
                      Just v -> return (v, MatchMinor, Nothing)
                      Nothing -> do
                          bc <- lcLoadBuildConfig lc globalResolver globalCompiler
                          return ( bcWantedCompiler bc
                                 , configCompilerCheck (lcConfig lc)
                                 , Just $ bcStackYaml bc
                                 )
              miniConfig <- loadMiniConfig (lcConfig lc)
              mpaths <- runStackTGlobal manager miniConfig go $
                  ensureCompiler SetupOpts
                  { soptsInstallIfMissing = True
                  , soptsUseSystem =
                    configSystemGHC (lcConfig lc) && not scoForceReinstall
                  , soptsWantedCompiler = wantedCompiler
                  , soptsCompilerCheck = compilerCheck
                  , soptsStackYaml = mstack
                  , soptsForceReinstall = scoForceReinstall
                  , soptsSanityCheck = True
                  , soptsSkipGhcCheck = False
                  , soptsSkipMsys = configSkipMsys $ lcConfig lc
                  , soptsUpgradeCabal = scoUpgradeCabal
                  , soptsResolveMissingGHC = Nothing
                  , soptsStackSetupYaml = scoStackSetupYaml
                  , soptsGHCBindistURL = scoGHCBindistURL
                  }
              let compiler = case wantedCompiler of
                      GhcVersion _ -> "GHC"
                      GhcjsVersion {} -> "GHCJS"
              case mpaths of
                  Nothing -> $logInfo $ "stack will use the " <> compiler <> " on your PATH"
                  Just _ -> $logInfo $ "stack will use a locally installed " <> compiler
              $logInfo "For more information on paths, see 'stack path' and 'stack exec env'"
              $logInfo $ "To use this " <> compiler <> " and packages outside of a project, consider using:"
              $logInfo "stack ghc, stack ghci, stack runghc, or stack exec"
              )
          Nothing
          (Just $ munlockFile lk)

-- | Unlock a lock file, if the value is Just
munlockFile :: MonadIO m => Maybe FileLock -> m ()
munlockFile Nothing = return ()
munlockFile (Just lk) = liftIO $ unlockFile lk

-- | Enforce mutual exclusion of every action running via this
-- function, on this path, on this users account.
--
-- A lock file is created inside the given directory.  Currently,
-- stack uses locks per-snapshot.  In the future, stack may refine
-- this to an even more fine-grain locking approach.
--
withUserFileLock :: (MonadBaseControl IO m, MonadIO m)
                 => GlobalOpts
                 -> Path Abs Dir
                 -> (Maybe FileLock -> m a)
                 -> m a
withUserFileLock go@GlobalOpts{} dir act = do
    env <- liftIO getEnvironment
    let toLock = lookup "STACK_LOCK" env == Just "true"
    if toLock
        then do
            let lockfile = $(mkRelFile "lockfile")
            let pth = dir </> lockfile
            liftIO $ createDirectoryIfMissing True (toFilePath dir)
            -- Just in case of asynchronous exceptions, we need to be careful
            -- when using tryLockFile here:
            EL.bracket (liftIO $ tryLockFile (toFilePath pth) Exclusive)
                       (maybe (return ()) (liftIO . unlockFile))
                       (\fstTry ->
                        case fstTry of
                          Just lk -> EL.finally (act $ Just lk) (liftIO $ unlockFile lk)
                          Nothing ->
                            do let chatter = globalLogLevel go /= LevelOther "silent"
                               when chatter $
                                 liftIO $ hPutStrLn stderr $ "Failed to grab lock ("++show pth++
                                                     "); other stack instance running.  Waiting..."
                               EL.bracket (liftIO $ lockFile (toFilePath pth) Exclusive)
                                          (liftIO . unlockFile)
                                          (\lk -> do
                                            when chatter $
                                              liftIO $ hPutStrLn stderr "Lock acquired, proceeding."
                                            act $ Just lk))
        else act Nothing

withConfigAndLock :: GlobalOpts
           -> StackT Config IO ()
           -> IO ()
withConfigAndLock go@GlobalOpts{..} inner = do
    (manager, lc) <- loadConfigWithOpts go
    withUserFileLock go (configStackRoot $ lcConfig lc) $ \lk ->
     runStackTGlobal manager (lcConfig lc) go $
        Docker.reexecWithOptionalContainer (lcProjectRoot lc)
            Nothing
            (runStackTGlobal manager (lcConfig lc) go inner)
            Nothing
            (Just $ munlockFile lk)

-- For now the non-locking version just unlocks immediately.
-- That is, there's still a serialization point.
withBuildConfig :: GlobalOpts
               -> StackT EnvConfig IO ()
               -> IO ()
withBuildConfig go inner =
    withBuildConfigAndLock go (\lk -> do munlockFile lk
                                         inner)

withBuildConfigAndLock :: GlobalOpts
                 -> (Maybe FileLock -> StackT EnvConfig IO ())
                 -> IO ()
withBuildConfigAndLock go inner =
    withBuildConfigExt go Nothing inner Nothing

withBuildConfigExt
    :: GlobalOpts
    -> Maybe (StackT Config IO ())
    -- ^ Action to perform after before build.  This will be run on the host
    -- OS even if Docker is enabled for builds.  The build config is not
    -- available in this action, since that would require build tools to be
    -- installed on the host OS.
    -> (Maybe FileLock -> StackT EnvConfig IO ())
    -- ^ Action that uses the build config.  If Docker is enabled for builds,
    -- this will be run in a Docker container.
    -> Maybe (StackT Config IO ())
    -- ^ Action to perform after the build.  This will be run on the host
    -- OS even if Docker is enabled for builds.  The build config is not
    -- available in this action, since that would require build tools to be
    -- installed on the host OS.
    -> IO ()
withBuildConfigExt go@GlobalOpts{..} mbefore inner mafter = do
    (manager, lc) <- loadConfigWithOpts go

    withUserFileLock go (configStackRoot $ lcConfig lc) $ \lk0 -> do
      -- A local bit of state for communication between callbacks:
      curLk <- newIORef lk0
      let inner' lk =
            -- Locking policy:  This is only used for build commands, which
            -- only need to lock the snapshot, not the global lock.  We
            -- trade in the lock here.
            do dir <- installationRootDeps
               -- Hand-over-hand locking:
               withUserFileLock go dir $ \lk2 -> do
                 liftIO $ writeIORef curLk lk2
                 liftIO $ munlockFile lk
                 inner lk2

      let inner'' lk = do
              bconfig <- runStackLoggingTGlobal manager go $
                  lcLoadBuildConfig lc globalResolver globalCompiler
              envConfig <-
                 runStackTGlobal
                     manager bconfig go
                     (setupEnv Nothing)
              runStackTGlobal
                  manager
                  envConfig
                  go
                  (inner' lk)

      runStackTGlobal manager (lcConfig lc) go $
        Docker.reexecWithOptionalContainer
                 (lcProjectRoot lc)
                 mbefore
                 (runStackTGlobal manager (lcConfig lc) go $
                    Nix.reexecWithOptionalShell (inner'' lk0)
                 )
                 mafter
                 (Just $ liftIO $
                      do lk' <- readIORef curLk
                         munlockFile lk')

cleanCmd :: CleanOpts -> GlobalOpts -> IO ()
cleanCmd opts go = withBuildConfigAndLock go (const (clean opts))

-- | Helper for build and install commands
buildCmd :: BuildOpts -> GlobalOpts -> IO ()
buildCmd opts go = do
  when (any (("-prof" `elem`) . either (const []) id . parseArgs Escaping) (boptsGhcOptions opts)) $ do
    hPutStrLn stderr "When building with stack, you should not use the -prof GHC option"
    hPutStrLn stderr "Instead, please use --library-profiling and --executable-profiling"
    hPutStrLn stderr "See: https://github.com/commercialhaskell/stack/issues/1015"
    error "-prof GHC option submitted"
  case boptsFileWatch opts of
    FileWatchPoll -> fileWatchPoll inner
    FileWatch -> fileWatch inner
    NoFileWatch -> inner $ const $ return ()
  where
    inner setLocalFiles = withBuildConfigAndLock go $ \lk ->
        Stack.Build.build setLocalFiles lk opts

uninstallCmd :: [String] -> GlobalOpts -> IO ()
uninstallCmd _ go = withConfigAndLock go $ do
    $logError "stack does not manage installations in global locations"
    $logError "The only global mutation stack performs is executable copying"
    $logError "For the default executable destination, please run 'stack path --local-bin-path'"

-- | Unpack packages to the filesystem
unpackCmd :: [String] -> GlobalOpts -> IO ()
unpackCmd names go = withConfigAndLock go $ do
    menv <- getMinimalEnvOverride
    Stack.Fetch.unpackPackages menv "." names

-- | Update the package index
updateCmd :: () -> GlobalOpts -> IO ()
updateCmd () go = withConfigAndLock go $
    getMinimalEnvOverride >>= Stack.PackageIndex.updateAllIndices

upgradeCmd :: (Bool, String) -> GlobalOpts -> IO ()
upgradeCmd (fromGit, repo) go = withConfigAndLock go $
    upgrade (if fromGit then Just repo else Nothing)
            (globalResolver go)
#ifdef USE_GIT_INFO
            (find (/= "UNKNOWN") [$gitHash])
#else
            Nothing
#endif

-- | Upload to Hackage
uploadCmd :: ([String], Maybe PvpBounds, Bool, Bool) -> GlobalOpts -> IO ()
uploadCmd ([], _, _, _) _ = error "To upload the current package, please run 'stack upload .'"
uploadCmd (args, mpvpBounds, ignoreCheck, shouldSign) go = do
    let partitionM _ [] = return ([], [])
        partitionM f (x:xs) = do
            r <- f x
            (as, bs) <- partitionM f xs
            return $ if r then (x:as, bs) else (as, x:bs)
    (files, nonFiles) <- partitionM doesFileExist args
    (dirs, invalid) <- partitionM doesDirectoryExist nonFiles
    unless (null invalid) $ error $
        "stack upload expects a list sdist tarballs or cabal directories.  Can't find " ++
        show invalid
    (_,lc) <- liftIO $ loadConfigWithOpts go
    let getUploader :: (HasStackRoot config, HasPlatform config, HasConfig config) => StackT config IO Upload.Uploader
        getUploader = do
            config <- asks getConfig
            manager <- asks envManager
            let uploadSettings =
                    Upload.setGetManager (return manager) Upload.defaultUploadSettings
            liftIO $ Upload.mkUploader config uploadSettings
        sigServiceUrl = "https://sig.commercialhaskell.org/"
    withBuildConfigAndLock go $ \_ -> do
        uploader <- getUploader
        unless ignoreCheck $
            mapM_ (parseRelAsAbsFile >=> checkSDistTarball) files
        forM_
            files
            (\file ->
                  do tarFile <- parseRelAsAbsFile file
                     liftIO
                         (Upload.upload uploader (toFilePath tarFile))
                     when
                         shouldSign
                         (Sig.sign
                              (lcProjectRoot lc)
                              sigServiceUrl
                              tarFile))
        unless (null dirs) $
            forM_ dirs $ \dir -> do
                pkgDir <- parseRelAsAbsDir dir
                (tarName, tarBytes) <- getSDistTarball mpvpBounds pkgDir
                unless ignoreCheck $ checkSDistTarball' tarName tarBytes
                liftIO $ Upload.uploadBytes uploader tarName tarBytes
                tarPath <- parseRelFile tarName
                when
                    shouldSign
                    (Sig.signTarBytes
                         (lcProjectRoot lc)
                         sigServiceUrl
                         tarPath
                         tarBytes)

sdistCmd :: ([String], Maybe PvpBounds, Bool) -> GlobalOpts -> IO ()
sdistCmd (dirs, mpvpBounds, ignoreCheck) go =
    withBuildConfig go $ do -- No locking needed.
        -- If no directories are specified, build all sdist tarballs.
        dirs' <- if null dirs
            then asks (Map.keys . envConfigPackages . getEnvConfig)
            else mapM (parseAbsDir <=< liftIO . canonicalizePath) dirs
        forM_ dirs' $ \dir -> do
            (tarName, tarBytes) <- getSDistTarball mpvpBounds dir
            distDir <- distDirFromDir dir
            tarPath <- (distDir </>) <$> parseRelFile tarName
            liftIO $ createTree $ parent tarPath
            liftIO $ L.writeFile (toFilePath tarPath) tarBytes
            unless ignoreCheck (checkSDistTarball tarPath)
            $logInfo $ "Wrote sdist tarball to " <> T.pack (toFilePath tarPath)

-- | Execute a command.
execCmd :: ExecOpts -> GlobalOpts -> IO ()
execCmd ExecOpts {..} go@GlobalOpts{..} =
    case eoExtra of
        ExecOptsPlain -> do
            (cmd, args) <- case (eoCmd, eoArgs) of
                 (ExecCmd cmd, args) -> return (cmd, args)
                 (ExecGhc, args) -> return ("ghc", args)
                 (ExecRunGhc, args) -> return ("runghc", args)
            (manager,lc) <- liftIO $ loadConfigWithOpts go
            withUserFileLock go (configStackRoot $ lcConfig lc) $ \lk ->
             runStackTGlobal manager (lcConfig lc) go $
                Docker.reexecWithOptionalContainer
                    (lcProjectRoot lc)
                    -- Unlock before transferring control away, whether using docker or not:
                    (Just $ munlockFile lk)
                    (runStackTGlobal manager (lcConfig lc) go $
                        Nix.reexecWithOptionalShell
                            (runStackTGlobal manager (lcConfig lc) go $
                                exec plainEnvSettings cmd args))
                    Nothing
                    Nothing -- Unlocked already above.
        ExecOptsEmbellished {..} ->
           withBuildConfigAndLock go $ \lk -> do
               (cmd, args) <- case (eoCmd, eoArgs) of
                   (ExecCmd cmd, args) -> return (cmd, args)
                   (ExecGhc, args) -> execCompiler "" args
                    -- NOTE: this won't currently work for GHCJS, because it doesn't have
                    -- a runghcjs binary. It probably will someday, though.
                   (ExecRunGhc, args) -> execCompiler "run" args
               let targets = concatMap words eoPackages
               unless (null targets) $
                   Stack.Build.build (const $ return ()) lk defaultBuildOpts
                       { boptsTargets = map T.pack targets
                       }
               munlockFile lk -- Unlock before transferring control away.
               exec eoEnvSettings cmd args
  where
    execCompiler cmdPrefix args = do
        wc <- getWhichCompiler
        let cmd = cmdPrefix ++ compilerExeName wc
        return (cmd, args)

-- | Evaluate some haskell code inline.
evalCmd :: EvalOpts -> GlobalOpts -> IO ()
evalCmd EvalOpts {..} go@GlobalOpts {..} = execCmd execOpts go
    where
      execOpts =
          ExecOpts { eoCmd = ExecGhc
                   , eoArgs = ["-e", evalArg]
                   , eoExtra = evalExtra
                   }

-- | Run GHCi in the context of a project.
ghciCmd :: GhciOpts -> GlobalOpts -> IO ()
ghciCmd ghciOpts go@GlobalOpts{..} =
  withBuildConfigAndLock go $ \lk -> do
    let packageTargets = concatMap words (ghciAdditionalPackages ghciOpts)
    unless (null packageTargets) $
       Stack.Build.build (const $ return ()) lk defaultBuildOpts
           { boptsTargets = map T.pack packageTargets
           }
    munlockFile lk -- Don't hold the lock while in the GHCI.
    ghci ghciOpts

-- | Run ide-backend in the context of a project.
ideCmd :: ([Text], [String]) -> GlobalOpts -> IO ()
ideCmd (targets,args) go@GlobalOpts{..} =
    withBuildConfig go $ -- No locking needed.
      ide targets args

-- | List packages in the project.
packagesCmd :: () -> GlobalOpts -> IO ()
packagesCmd () go@GlobalOpts{..} =
    withBuildConfig go $
      do econfig <- asks getEnvConfig
         locals <-
             forM (M.toList (envConfigPackages econfig)) $
             \(dir,_) ->
                  do cabalfp <- getCabalFileName dir
                     parsePackageNameFromFilePath cabalfp
         forM_ locals (liftIO . putStrLn . packageNameString)

-- | List load targets for a package target.
targetsCmd :: Text -> GlobalOpts -> IO ()
targetsCmd target go@GlobalOpts{..} =
    withBuildConfig go $
    do let bopts = defaultBuildOpts { boptsTargets = [target] }
       (_realTargets,_,pkgs) <- ghciSetup bopts False Nothing
       pwd <- getWorkingDir
       targets <-
           fmap
               (concat . snd . unzip)
               (mapM (getPackageOptsAndTargetFiles pwd) pkgs)
       forM_ targets (liftIO . putStrLn)

-- | Pull the current Docker image.
dockerPullCmd :: () -> GlobalOpts -> IO ()
dockerPullCmd _ go@GlobalOpts{..} = do
    (manager,lc) <- liftIO $ loadConfigWithOpts go
    -- TODO: can we eliminate this lock if it doesn't touch ~/.stack/?
    withUserFileLock go (configStackRoot $ lcConfig lc) $ \_ ->
     runStackTGlobal manager (lcConfig lc) go $
       Docker.preventInContainer Docker.pull

-- | Reset the Docker sandbox.
dockerResetCmd :: Bool -> GlobalOpts -> IO ()
dockerResetCmd keepHome go@GlobalOpts{..} = do
    (manager,lc) <- liftIO (loadConfigWithOpts go)
    -- TODO: can we eliminate this lock if it doesn't touch ~/.stack/?
    withUserFileLock go (configStackRoot $ lcConfig lc) $ \_ ->
     runStackLoggingTGlobal manager go $
        Docker.preventInContainer $ Docker.reset (lcProjectRoot lc) keepHome

-- | Cleanup Docker images and containers.
dockerCleanupCmd :: Docker.CleanupOpts -> GlobalOpts -> IO ()
dockerCleanupCmd cleanupOpts go@GlobalOpts{..} = do
    (manager,lc) <- liftIO $ loadConfigWithOpts go
    -- TODO: can we eliminate this lock if it doesn't touch ~/.stack/?
    withUserFileLock go (configStackRoot $ lcConfig lc) $ \_ ->
     runStackTGlobal manager (lcConfig lc) go $
        Docker.preventInContainer $
            Docker.cleanup cleanupOpts

cfgSetCmd :: ConfigCmd.ConfigCmdSet -> GlobalOpts -> IO ()
cfgSetCmd co go@GlobalOpts{..} =
    withBuildConfigAndLock
        go
        (\_ -> do env <- ask
                  runReaderT
                      (cfgCmdSet co)
                      env)

imgDockerCmd :: Bool -> GlobalOpts -> IO ()
imgDockerCmd rebuild go@GlobalOpts{..} =
    withBuildConfigExt
        go
        Nothing
        (\lk ->
              do when rebuild $ Stack.Build.build
                         (const (return ()))
                         lk
                         defaultBuildOpts
                 Image.stageContainerImageArtifacts)
        (Just Image.createContainerImageFromStage)

sigSignSdistCmd :: (String, String) -> GlobalOpts -> IO ()
sigSignSdistCmd (url,path) go = do
    withConfigAndLock
        go
        (do (manager,lc) <- liftIO (loadConfigWithOpts go)
            tarBall <- parseRelAsAbsFile path
            runStackTGlobal
                manager
                (lcConfig lc)
                go
                (Sig.sign (lcProjectRoot lc) url tarBall))

-- | Load the configuration with a manager. Convenience function used
-- throughout this module.
loadConfigWithOpts :: GlobalOpts -> IO (Manager,LoadConfig (StackLoggingT IO))
loadConfigWithOpts go@GlobalOpts{..} = do
    manager <- newTLSManager
    mstackYaml <-
        case globalStackYaml of
            Nothing -> return Nothing
            Just fp -> do
                path <- canonicalizePath fp >>= parseAbsFile
                return $ Just path
    lc <- runStackLoggingTGlobal manager go $ do
        lc <- loadConfig globalConfigMonoid mstackYaml
        -- If we have been relaunched in a Docker container, perform in-container initialization
        -- (switch UID, etc.).  We do this after first loading the configuration since it must
        -- happen ASAP but needs a configuration.
        case globalDockerEntrypoint of
            Just de -> Docker.entrypoint (lcConfig lc) de
            Nothing -> return ()
        return lc
    return (manager,lc)

-- | Project initialization
initCmd :: InitOpts -> GlobalOpts -> IO ()
initCmd initOpts go =
    withConfigAndLock go $
    do pwd <- getWorkingDir
       config <- asks getConfig
       miniConfig <- loadMiniConfig config
       runReaderT (initProject pwd initOpts) miniConfig

-- | Create a project directory structure and initialize the stack config.
newCmd :: (NewOpts,InitOpts) -> GlobalOpts -> IO ()
newCmd (newOpts,initOpts) go@GlobalOpts{..} =
    withConfigAndLock go $
    do dir <- new newOpts
       config <- asks getConfig
       miniConfig <- loadMiniConfig config
       runReaderT (initProject dir initOpts) miniConfig

-- | List the available templates.
templatesCmd :: () -> GlobalOpts -> IO ()
templatesCmd _ go@GlobalOpts{..} = withConfigAndLock go listTemplates

-- | Fix up extra-deps for a project
solverCmd :: Bool -- ^ modify stack.yaml automatically?
          -> GlobalOpts
          -> IO ()
solverCmd fixStackYaml go =
    withBuildConfigAndLock go (\_ -> solveExtraDeps fixStackYaml)

-- | Visualize dependencies
dotCmd :: DotOpts -> GlobalOpts -> IO ()
dotCmd dotOpts go = withBuildConfigAndLock go (\_ -> dot dotOpts)

-- | List the dependencies
listDependenciesCmd :: Text -> GlobalOpts -> IO ()
listDependenciesCmd sep go = withBuildConfig go (listDependencies sep')
  where sep' = T.replace "\\t" "\t" (T.replace "\\n" "\n" sep)

-- | Query build information
queryCmd :: [String] -> GlobalOpts -> IO ()
queryCmd selectors go = withBuildConfig go $ queryBuildInfo $ map T.pack selectors

-- | Generate a combined HPC report
hpcReportCmd :: HpcReportOpts -> GlobalOpts -> IO ()
hpcReportCmd hropts go = withBuildConfig go $ generateHpcReportForTargets hropts

data MainException = InvalidReExecVersion String String
     deriving (Typeable)
instance Exception MainException
instance Show MainException where
    show (InvalidReExecVersion expected actual) = concat
        [ "When re-executing '"
        , stackProgName
        , "' in a container, the incorrect version was found\nExpected: "
        , expected
        , "; found: "
        , actual]<|MERGE_RESOLUTION|>--- conflicted
+++ resolved
@@ -120,14 +120,12 @@
                    dockerHelpOptName
                    (dockerOptsParser False)
                    ("Only showing --" ++ Docker.dockerCmdName ++ "* options.")
-<<<<<<< HEAD
      execExtraHelp args
                    nixHelpOptName
                    (nixOptsParser False)
                    ("Only showing --" ++ Nix.nixCmdName ++ "* options.")
-=======
+
 #ifdef USE_GIT_INFO
->>>>>>> d0d61436
      let commitCount = $gitCommitCount
          versionString' = concat $ concat
             [ [$(simpleVersion Meta.version)]
