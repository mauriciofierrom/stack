{-# LANGUAGE NoImplicitPrelude #-}
{-# LANGUAGE CPP #-}
{-# LANGUAGE DeriveDataTypeable #-}
{-# LANGUAGE FlexibleContexts #-}
{-# LANGUAGE GADTs #-}
{-# LANGUAGE OverloadedStrings #-}
{-# LANGUAGE ScopedTypeVariables #-}
{-# LANGUAGE RecordWildCards #-}

#ifdef USE_GIT_INFO
{-# LANGUAGE TemplateHaskell #-}
#endif

-- | Main stack tool entry point.

module Main (main) where

#ifndef HIDE_DEP_VERSIONS
import qualified Build_stack
#endif
import           Stack.Prelude hiding (Display (..))
import           Control.Monad.Reader (local)
import           Control.Monad.Trans.Except (ExceptT)
import           Control.Monad.Writer.Lazy (Writer)
import           Data.Attoparsec.Args (parseArgs, EscapingMode (Escaping))
import           Data.Attoparsec.Interpreter (getInterpreterArgs)
import qualified Data.ByteString.Lazy as L
import           Data.List
import qualified Data.Map.Strict as Map
import qualified Data.Set as Set
import qualified Data.Text as T
import           Data.Version (showVersion)
import           RIO.Process
#ifdef USE_GIT_INFO
import           GitHash (giCommitCount, giHash, tGitInfoCwdTry)
#endif
import           Distribution.System (buildArch)
import qualified Distribution.Text as Cabal (display)
import           Distribution.Version (mkVersion')
import           GHC.IO.Encoding (mkTextEncoding, textEncodingName)
import           Options.Applicative
import           Options.Applicative.Help (errorHelp, stringChunk, vcatChunks)
import           Options.Applicative.Builder.Extra
import           Options.Applicative.Complicated
#ifdef USE_GIT_INFO
import           Options.Applicative.Simple (simpleVersion)
#endif
import           Options.Applicative.Types (ParserHelp(..))
import           Path
import           Path.IO
import qualified Paths_stack as Meta
import           Stack.Build
import           Stack.Build.Target (NeedTargets(..))
import           Stack.Clean (CleanOpts(..), clean)
import           Stack.Config
import           Stack.ConfigCmd as ConfigCmd
import           Stack.Constants
import           Stack.Constants.Config
import           Stack.Coverage
import qualified Stack.Docker as Docker
import           Stack.Dot
import           Stack.GhcPkg (findGhcPkgField)
import qualified Stack.Nix as Nix
import           Stack.FileWatch
import           Stack.Freeze
import           Stack.Ghci
import           Stack.Hoogle
import           Stack.Ls
import qualified Stack.IDE as IDE
import qualified Stack.Image as Image
import           Stack.Init
import           Stack.New
import           Stack.Options.BuildParser
import           Stack.Options.CleanParser
import           Stack.Options.DockerParser
import           Stack.Options.DotParser
import           Stack.Options.ExecParser
import           Stack.Options.GhciParser
import           Stack.Options.GlobalParser
import           Stack.Options.FreezeParser

import           Stack.Options.HpcReportParser
import           Stack.Options.NewParser
import           Stack.Options.NixParser
import           Stack.Options.ScriptParser
import           Stack.Options.SDistParser
import           Stack.Options.SolverParser
import           Stack.Options.Utils
import qualified Stack.Path
import           Stack.PrettyPrint
import qualified Stack.PrettyPrint as PP (style)
import           Stack.Runners
import           Stack.Script
import           Stack.SDist (getSDistTarball, checkSDistTarball, checkSDistTarball', SDistOpts(..))
import           Stack.Setup (withNewLocalBuildTargets)
import           Stack.SetupCmd
import qualified Stack.Sig as Sig
import           Stack.Snapshot (loadResolver)
import           Stack.Solver (solveExtraDeps)
import           Stack.Types.Version
import           Stack.Types.Config
import           Stack.Types.Compiler
import           Stack.Types.NamedComponent
import           Stack.Types.Nix
import           Stack.Types.SourceMap
import           Stack.Unpack
import           Stack.Upgrade
import qualified Stack.Upload as Upload
import qualified System.Directory as D
import           System.Environment (getProgName, getArgs, withArgs)
import           System.Exit
import           System.FilePath (isValid, pathSeparator)
import qualified System.FilePath as FP
import           System.IO (stderr, stdin, stdout, BufferMode(..), hPutStrLn, hPrint, hGetEncoding, hSetEncoding)
import           System.Terminal (hIsTerminalDeviceOrMinTTY)

-- | Change the character encoding of the given Handle to transliterate
-- on unsupported characters instead of throwing an exception
hSetTranslit :: Handle -> IO ()
hSetTranslit h = do
    menc <- hGetEncoding h
    case fmap textEncodingName menc of
        Just name
          | '/' `notElem` name -> do
              enc' <- mkTextEncoding $ name ++ "//TRANSLIT"
              hSetEncoding h enc'
        _ -> return ()

versionString' :: String
#ifdef USE_GIT_INFO
versionString' = concat $ concat
    [ [$(simpleVersion Meta.version)]
      -- Leave out number of commits for --depth=1 clone
      -- See https://github.com/commercialhaskell/stack/issues/792
    , case giCommitCount <$> $$tGitInfoCwdTry of
        Left _ -> []
        Right 1 -> []
        Right count -> [" (", show count, " commits)"]
    , [" ", Cabal.display buildArch]
    , [depsString, warningString]
    ]
#else
versionString' =
    showVersion Meta.version
    ++ ' ' : Cabal.display buildArch
    ++ depsString
    ++ warningString
#endif
  where
#ifdef HIDE_DEP_VERSIONS
    depsString = " hpack-" ++ VERSION_hpack
#else
    depsString = "\nCompiled with:\n" ++ unlines (map ("- " ++) Build_stack.deps)
#endif
#ifdef SUPPORTED_BUILD
    warningString = ""
#else
    warningString = unlines
      [ ""
      , "Warning: this is an unsupported build that may use different versions of"
      , "dependencies and GHC than the officially released binaries, and therefore may"
      , "not behave identically.  If you encounter problems, please try the latest"
      , "official build by running 'stack upgrade --force-download'."
      ]
#endif

main :: IO ()
main = do
  -- Line buffer the output by default, particularly for non-terminal runs.
  -- See https://github.com/commercialhaskell/stack/pull/360
  hSetBuffering stdout LineBuffering
  hSetBuffering stdin  LineBuffering
  hSetBuffering stderr LineBuffering
  hSetTranslit stdout
  hSetTranslit stderr
  args <- getArgs
  progName <- getProgName
  isTerminal <- hIsTerminalDeviceOrMinTTY stdout
  -- On Windows, where applicable, defaultColorWhen has the side effect of
  -- enabling ANSI for ANSI-capable native (ConHost) terminals, if not already
  -- ANSI-enabled.
  execExtraHelp args
                Docker.dockerHelpOptName
                (dockerOptsParser False)
                ("Only showing --" ++ Docker.dockerCmdName ++ "* options.")
  execExtraHelp args
                Nix.nixHelpOptName
                (nixOptsParser False)
                ("Only showing --" ++ Nix.nixCmdName ++ "* options.")

  currentDir <- D.getCurrentDirectory
  eGlobalRun <- try $ commandLineHandler currentDir progName False
  case eGlobalRun of
    Left (exitCode :: ExitCode) ->
      throwIO exitCode
    Right (globalMonoid,run) -> do
      global <- globalOptsFromMonoid isTerminal globalMonoid
      when (globalLogLevel global == LevelDebug) $ hPutStrLn stderr versionString'
      case globalReExecVersion global of
          Just expectVersion -> do
              expectVersion' <- parseVersionThrowing expectVersion
              unless (checkVersion MatchMinor expectVersion' (mkVersion' Meta.version))
                  $ throwIO $ InvalidReExecVersion expectVersion (showVersion Meta.version)
          _ -> return ()
      run global `catch` \e ->
          -- This special handler stops "stack: " from being printed before the
          -- exception
          case fromException e of
              Just ec -> exitWith ec
              Nothing -> do
                  hPrint stderr e
                  exitFailure

-- Vertically combine only the error component of the first argument with the
-- error component of the second.
vcatErrorHelp :: ParserHelp -> ParserHelp -> ParserHelp
vcatErrorHelp h1 h2 = h2 { helpError = vcatChunks [helpError h2, helpError h1] }

commandLineHandler
  :: FilePath
  -> String
  -> Bool
  -> IO (GlobalOptsMonoid, GlobalOpts -> IO ())
commandLineHandler currentDir progName isInterpreter = complicatedOptions
  (mkVersion' Meta.version)
  (Just versionString')
  VERSION_hpack
  "stack - The Haskell Tool Stack"
  ""
  "stack's documentation is available at https://docs.haskellstack.org/"
  (globalOpts OuterGlobalOpts)
  (Just failureCallback)
  addCommands
  where
    failureCallback f args =
      case stripPrefix "Invalid argument" (fst (renderFailure f "")) of
          Just _ -> if isInterpreter
                    then parseResultHandler args f
                    else secondaryCommandHandler args f
                        >>= interpreterHandler currentDir args
          Nothing -> parseResultHandler args f

    parseResultHandler args f =
      if isInterpreter
      then do
        let hlp = errorHelp $ stringChunk
              (unwords ["Error executing interpreter command:"
                        , progName
                        , unwords args])
        handleParseResult (overFailure (vcatErrorHelp hlp) (Failure f))
      else handleParseResult (Failure f)

    addCommands = do
      unless isInterpreter (do
        addBuildCommand' "build"
                         "Build the package(s) in this directory/configuration"
                         buildCmd
                         (buildOptsParser Build)
        addBuildCommand' "install"
                         "Shortcut for 'build --copy-bins'"
                         buildCmd
                         (buildOptsParser Install)
        addCommand' "uninstall"
                    "DEPRECATED: This command performs no actions, and is present for documentation only"
                    uninstallCmd
                    (many $ strArgument $ metavar "IGNORED")
        addBuildCommand' "test"
                         "Shortcut for 'build --test'"
                         buildCmd
                         (buildOptsParser Test)
        addBuildCommand' "bench"
                         "Shortcut for 'build --bench'"
                         buildCmd
                         (buildOptsParser Bench)
        addBuildCommand' "haddock"
                         "Shortcut for 'build --haddock'"
                         buildCmd
                         (buildOptsParser Haddock)
        addCommand' "new"
         (unwords [ "Create a new project from a template."
                  , "Run `stack templates' to see available templates."
                  , "Note: you can also specify a local file or a"
                  , "remote URL as a template."
                  ] )
                    newCmd
                    newOptsParser
        addCommand' "templates"
         (unwords [ "List the templates available for `stack new'."
                  , "Templates are drawn from"
                  , "https://github.com/commercialhaskell/stack-templates"
                  , "Note: `stack new' can also accept a template from a"
                  , "local file or a remote URL."
                  ] )
                    templatesCmd
                    (pure ())
        addCommand' "init"
                    "Create stack project config from cabal or hpack package specifications"
                    initCmd
                    initOptsParser
        addCommand' "solver"
                    "Add missing extra-deps to stack project config"
                    solverCmd
                    solverOptsParser
        addCommand' "setup"
                    "Get the appropriate GHC for your project"
                    setupCmd
                    setupParser
        addCommand' "path"
                    "Print out handy path information"
                    pathCmd
                    Stack.Path.pathParser
        addCommand' "ls"
                    "List command. (Supports snapshots, dependencies and stack's styles)"
                    lsCmd
                    lsParser
        addCommand' "unpack"
                    "Unpack one or more packages locally"
                    unpackCmd
                    ((,) <$> some (strArgument $ metavar "PACKAGE")
                         <*> optional (textOption $ long "to" <>
                                         help "Optional path to unpack the package into (will unpack into subdirectory)"))
        addCommand' "update"
                    "Update the package index"
                    updateCmd
                    (pure ())
        addCommand' "upgrade"
                    "Upgrade to the latest stack"
                    upgradeCmd
                    upgradeOpts
        addCommand'
            "upload"
            "Upload a package to Hackage"
            uploadCmd
            (sdistOptsParser True)
        addCommand'
            "sdist"
            "Create source distribution tarballs"
            sdistCmd
            (sdistOptsParser False)
        addCommand' "dot"
                    "Visualize your project's dependency graph using Graphviz dot"
                    dotCmd
                    (dotOptsParser False) -- Default for --external is False.
        addCommand' "ghc"
                    "Run ghc"
                    execCmd
                    (execOptsParser $ Just ExecGhc)
        addCommand' "hoogle"
                    ("Run hoogle, the Haskell API search engine. Use 'stack exec' syntax " ++
                     "to pass Hoogle arguments, e.g. stack hoogle -- --count=20")
                    hoogleCmd
                    ((,,,) <$> many (strArgument (metavar "ARG"))
                          <*> boolFlags
                                  True
                                  "setup"
                                  "If needed: install hoogle, build haddocks and generate a hoogle database"
                                  idm
                          <*> switch
                                  (long "rebuild" <>
                                   help "Rebuild the hoogle database")
                          <*> switch
                                  (long "server" <>
                                   help "Start local Hoogle server"))
        )

      -- These are the only commands allowed in interpreter mode as well
      addCommand' "exec"
                  "Execute a command"
                  execCmd
                  (execOptsParser Nothing)
      addCommand' "run"
                  "Build and run an executable. Defaults to the first available executable if none is provided as the first argument."
                  execCmd
                  (execOptsParser $ Just ExecRun)
      addGhciCommand' "ghci"
                      "Run ghci in the context of package(s) (experimental)"
                      ghciCmd
                      ghciOptsParser
      addGhciCommand' "repl"
                      "Run ghci in the context of package(s) (experimental) (alias for 'ghci')"
                      ghciCmd
                      ghciOptsParser
      addCommand' "runghc"
                  "Run runghc"
                  execCmd
                  (execOptsParser $ Just ExecRunGhc)
      addCommand' "runhaskell"
                  "Run runghc (alias for 'runghc')"
                  execCmd
                  (execOptsParser $ Just ExecRunGhc)
      addCommand' "script"
                  "Run a Stack Script"
                  scriptCmd
                  scriptOptsParser
      addCommand' "freeze"
                  "Show project or snapshot with pinned dependencies if there are any such"
                  freezeCmd
                  freezeOptsParser

      unless isInterpreter (do
        addCommand' "eval"
                    "Evaluate some haskell code inline. Shortcut for 'stack exec ghc -- -e CODE'"
                    evalCmd
                    (evalOptsParser "CODE")
        addCommand' "clean"
                    "Clean the local packages"
                    cleanCmd
                    cleanOptsParser
        addCommand' "list-dependencies"
                    "List the dependencies"
                    (listDependenciesCmd True)
                    listDepsOptsParser
        addCommand' "query"
                    "Query general build information (experimental)"
                    queryCmd
                    (many $ strArgument $ metavar "SELECTOR...")
        addSubCommands'
            "ide"
            "IDE-specific commands"
            (let outputFlag = flag
                   IDE.OutputLogInfo
                   IDE.OutputStdout
                   (long "stdout" <>
                    help "Send output to stdout instead of the default, stderr")
                 cabalFileFlag = flag
                   IDE.ListPackageNames
                   IDE.ListPackageCabalFiles
                   (long "cabal-files" <>
                    help "Print paths to package cabal-files instead of package names")
             in
             do addCommand'
                    "packages"
                    "List all available local loadable packages"
                    idePackagesCmd
                    ((,) <$> outputFlag <*> cabalFileFlag)
                addCommand'
                    "targets"
                    "List all available stack targets"
                    ideTargetsCmd
                    outputFlag)
        addSubCommands'
          Docker.dockerCmdName
          "Subcommands specific to Docker use"
          (do addCommand' Docker.dockerPullCmdName
                          "Pull latest version of Docker image from registry"
                          dockerPullCmd
                          (pure ())
              addCommand' "reset"
                          "Reset the Docker sandbox"
                          dockerResetCmd
                          (switch (long "keep-home" <>
                                   help "Do not delete sandbox's home directory"))
              addCommand' Docker.dockerCleanupCmdName
                          "Clean up Docker images and containers"
                          dockerCleanupCmd
                          dockerCleanupOptsParser)
        addSubCommands'
            ConfigCmd.cfgCmdName
            "Subcommands specific to modifying stack.yaml files"
            (addCommand' ConfigCmd.cfgCmdSetName
                        "Sets a field in the project's stack.yaml to value"
                        cfgSetCmd
                        configCmdSetParser)
        addSubCommands'
            Image.imgCmdName
            "Subcommands specific to imaging"
            (addCommand'
                 Image.imgDockerCmdName
                 "Build a Docker image for the project"
                 imgDockerCmd
                 ((,) <$>
                  boolFlags
                      True
                      "build"
                      "building the project before creating the container"
                      idm <*>
                  many
                      (textOption
                           (long "image" <>
                            help "A specific container image name to build"))))
        addSubCommands'
          "hpc"
          "Subcommands specific to Haskell Program Coverage"
          (addCommand' "report"
                        "Generate unified HPC coverage report from tix files and project targets"
                        hpcReportCmd
                        hpcReportOptsParser)
        )
      where
        -- addCommand hiding global options
        addCommand' :: String -> String -> (a -> GlobalOpts -> IO ()) -> Parser a
                    -> AddCommand
        addCommand' cmd title constr =
            addCommand cmd title globalFooter constr (globalOpts OtherCmdGlobalOpts)

        addSubCommands' :: String -> String -> AddCommand
                        -> AddCommand
        addSubCommands' cmd title =
            addSubCommands cmd title globalFooter (globalOpts OtherCmdGlobalOpts)

        -- Additional helper that hides global options and shows build options
        addBuildCommand' :: String -> String -> (a -> GlobalOpts -> IO ()) -> Parser a
                         -> AddCommand
        addBuildCommand' cmd title constr =
            addCommand cmd title globalFooter constr (globalOpts BuildCmdGlobalOpts)

        -- Additional helper that hides global options and shows some ghci options
        addGhciCommand' :: String -> String -> (a -> GlobalOpts -> IO ()) -> Parser a
                         -> AddCommand
        addGhciCommand' cmd title constr =
            addCommand cmd title globalFooter constr (globalOpts GhciCmdGlobalOpts)

    globalOpts :: GlobalOptsContext -> Parser GlobalOptsMonoid
    globalOpts kind =
        extraHelpOption hide progName (Docker.dockerCmdName ++ "*") Docker.dockerHelpOptName <*>
        extraHelpOption hide progName (Nix.nixCmdName ++ "*") Nix.nixHelpOptName <*>
        globalOptsParser currentDir kind
            (if isInterpreter
                -- Silent except when errors occur - see #2879
                then Just LevelError
                else Nothing)
        where hide = kind /= OuterGlobalOpts

    globalFooter = "Run 'stack --help' for global options that apply to all subcommands."

type AddCommand =
    ExceptT (GlobalOpts -> IO ()) (Writer (Mod CommandFields (GlobalOpts -> IO (), GlobalOptsMonoid))) ()

-- | fall-through to external executables in `git` style if they exist
-- (i.e. `stack something` looks for `stack-something` before
-- failing with "Invalid argument `something'")
secondaryCommandHandler
  :: [String]
  -> ParserFailure ParserHelp
  -> IO (ParserFailure ParserHelp)
secondaryCommandHandler args f =
    -- don't even try when the argument looks like a path or flag
    if elem pathSeparator cmd || "-" `isPrefixOf` head args
       then return f
    else do
      mExternalExec <- D.findExecutable cmd
      case mExternalExec of
        Just ex -> withProcessContextNoLogging $ do
          -- TODO show the command in verbose mode
          -- hPutStrLn stderr $ unwords $
          --   ["Running", "[" ++ ex, unwords (tail args) ++ "]"]
          _ <- exec ex (tail args)
          return f
        Nothing -> return $ fmap (vcatErrorHelp (noSuchCmd cmd)) f
  where
    -- FIXME this is broken when any options are specified before the command
    -- e.g. stack --verbosity silent cmd
    cmd = stackProgName ++ "-" ++ head args
    noSuchCmd name = errorHelp $ stringChunk
      ("Auxiliary command not found in path `" ++ name ++ "'")

interpreterHandler
  :: Monoid t
  => FilePath
  -> [String]
  -> ParserFailure ParserHelp
  -> IO (GlobalOptsMonoid, (GlobalOpts -> IO (), t))
interpreterHandler currentDir args f = do
  -- args can include top-level config such as --extra-lib-dirs=... (set by
  -- nix-shell) - we need to find the first argument which is a file, everything
  -- afterwards is an argument to the script, everything before is an argument
  -- to Stack
  (stackArgs, fileArgs) <- spanM (fmap not . D.doesFileExist) args
  case fileArgs of
    (file:fileArgs') -> runInterpreterCommand file stackArgs fileArgs'
    [] -> parseResultHandler (errorCombine (noSuchFile firstArg))
  where
    firstArg = head args

    spanM _ [] = return ([], [])
    spanM p xs@(x:xs') = do
      r <- p x
      if r
      then do
        (ys, zs) <- spanM p xs'
        return (x:ys, zs)
      else
        return ([], xs)

    -- if the first argument contains a path separator then it might be a file,
    -- or a Stack option referencing a file. In that case we only show the
    -- interpreter error message and exclude the command related error messages.
    errorCombine =
      if pathSeparator `elem` firstArg
      then overrideErrorHelp
      else vcatErrorHelp

    overrideErrorHelp h1 h2 = h2 { helpError = helpError h1 }

    parseResultHandler fn = handleParseResult (overFailure fn (Failure f))
    noSuchFile name = errorHelp $ stringChunk
      ("File does not exist or is not a regular file `" ++ name ++ "'")

    runInterpreterCommand path stackArgs fileArgs = do
      progName <- getProgName
      iargs <- getInterpreterArgs path
      let parseCmdLine = commandLineHandler currentDir progName True
          -- Implicit file arguments are put before other arguments that
          -- occur after "--". See #3658
          cmdArgs = stackArgs ++ case break (== "--") iargs of
            (beforeSep, []) -> beforeSep ++ ["--"] ++ [path] ++ fileArgs
            (beforeSep, optSep : afterSep) ->
              beforeSep ++ [optSep] ++ [path] ++ fileArgs ++ afterSep
       -- TODO show the command in verbose mode
       -- hPutStrLn stderr $ unwords $
       --   ["Running", "[" ++ progName, unwords cmdArgs ++ "]"]
      (a,b) <- withArgs cmdArgs parseCmdLine
      return (a,(b,mempty))

pathCmd :: [Text] -> GlobalOpts -> IO ()
pathCmd keys go = withDefaultBuildConfig go (Stack.Path.path keys)

setupCmd :: SetupCmdOpts -> GlobalOpts -> IO ()
setupCmd sco@SetupCmdOpts{..} go@GlobalOpts{..} = loadConfigWithOpts go $ \lc -> do
  when (isJust scoUpgradeCabal && nixEnable (configNix (lcConfig lc))) $ do
    throwIO UpgradeCabalUnusable
  withUserFileLock go (view stackRootL lc) $ \lk -> do
    let getCompilerVersion = loadCompilerVersion go lc
    runRIO (lcConfig lc) $
      Docker.reexecWithOptionalContainer
          (lcProjectRoot lc)
          Nothing
          (runRIO (lcConfig lc) $
           Nix.reexecWithOptionalShell (lcProjectRoot lc) getCompilerVersion $ do
           (wantedCompiler, compilerCheck, mstack) <-
               case scoCompilerVersion of
                   Just v -> return (v, MatchMinor, Nothing)
                   Nothing -> do
                       bc <- liftIO $ lcLoadBuildConfig lc globalCompiler
                       return ( view wantedCompilerVersionL bc
                              , configCompilerCheck (lcConfig lc)
                              , Just $ view stackYamlL bc
                              )
           runRIO (loadMiniConfig (lcConfig lc)) $ setup sco wantedCompiler compilerCheck mstack
           )
          Nothing
          (Just $ munlockFile lk)

cleanCmd :: CleanOpts -> GlobalOpts -> IO ()
cleanCmd opts go =
  -- See issues #2010 and #3468 for why "stack clean --full" is not used
  -- within docker.
  case opts of
    CleanFull{} -> withBuildConfigAndLockNoDockerInClean go (const (clean opts))
    CleanShallow{} -> withBuildConfigAndLockInClean go (const (clean opts))

-- | Helper for build and install commands
buildCmd :: BuildOptsCLI -> GlobalOpts -> IO ()
buildCmd opts go = do
  when (any (("-prof" `elem`) . either (const []) id . parseArgs Escaping) (boptsCLIGhcOptions opts)) $ do
    hPutStrLn stderr "Error: When building with stack, you should not use the -prof GHC option"
    hPutStrLn stderr "Instead, please use --library-profiling and --executable-profiling"
    hPutStrLn stderr "See: https://github.com/commercialhaskell/stack/issues/1015"
    exitFailure
  case boptsCLIFileWatch opts of
    FileWatchPoll -> fileWatchPoll stderr (inner . Just)
    FileWatch -> fileWatch stderr (inner . Just)
    NoFileWatch -> inner Nothing
  where
    inner setLocalFiles = withBuildConfigAndLock go' NeedTargets opts $ \lk ->
        Stack.Build.build setLocalFiles lk
    -- Read the build command from the CLI and enable it to run
    go' = case boptsCLICommand opts of
               Test -> set (globalOptsBuildOptsMonoidL.buildOptsMonoidTestsL) (Just True) go
               Haddock -> set (globalOptsBuildOptsMonoidL.buildOptsMonoidHaddockL) (Just True) go
               Bench -> set (globalOptsBuildOptsMonoidL.buildOptsMonoidBenchmarksL) (Just True) go
               Install -> set (globalOptsBuildOptsMonoidL.buildOptsMonoidInstallExesL) (Just True) go
               Build -> go -- Default case is just Build

uninstallCmd :: [String] -> GlobalOpts -> IO ()
uninstallCmd _ go = withConfigAndLock go $
    prettyErrorL
      [ flow "stack does not manage installations in global locations."
      , flow "The only global mutation stack performs is executable copying."
      , flow "For the default executable destination, please run"
      , PP.style Shell "stack path --local-bin"
      ]

-- | Unpack packages to the filesystem
unpackCmd :: ([String], Maybe Text) -> GlobalOpts -> IO ()
unpackCmd (names, Nothing) go = unpackCmd (names, Just ".") go
unpackCmd (names, Just dstPath) go = withConfigAndLock go $ do
    mSnapshotDef <- mapM (makeConcreteResolver >=> flip loadResolver Nothing) (globalResolver go)
    dstPath' <- resolveDir' $ T.unpack dstPath
    unpackPackages mSnapshotDef dstPath' names

-- | Update the package index
updateCmd :: () -> GlobalOpts -> IO ()
updateCmd () go = withConfigAndLock go (void (updateHackageIndex Nothing))

upgradeCmd :: UpgradeOpts -> GlobalOpts -> IO ()
upgradeCmd upgradeOpts' go = withGlobalConfigAndLock go $
    upgrade (globalConfigMonoid go)
            (globalResolver go)
#ifdef USE_GIT_INFO
            (either (const Nothing) (Just . giHash) $$tGitInfoCwdTry)
#else
            Nothing
#endif
            upgradeOpts'

-- | Upload to Hackage
uploadCmd :: SDistOpts -> GlobalOpts -> IO ()
uploadCmd (SDistOpts [] _ _ _ _ _ _) go =
    withConfigAndLock go . prettyErrorL $
        [ flow "To upload the current package, please run"
        , PP.style Shell "stack upload ."
        , flow "(with the period at the end)"
        ]
uploadCmd sdistOpts go = do
    let partitionM _ [] = return ([], [])
        partitionM f (x:xs) = do
            r <- f x
            (as, bs) <- partitionM f xs
            return $ if r then (x:as, bs) else (as, x:bs)
    (files, nonFiles) <- partitionM D.doesFileExist (sdoptsDirsToWorkWith sdistOpts)
    (dirs, invalid) <- partitionM D.doesDirectoryExist nonFiles
    withDefaultBuildConfigAndLock go $ \_ -> do
        unless (null invalid) $ do
            let invalidList = bulletedList $ map (PP.style File . fromString) invalid
            prettyErrorL
                [ PP.style Shell "stack upload"
                , flow "expects a list of sdist tarballs or package directories."
                , flow "Can't find:"
                , line <> invalidList
                ]
            liftIO exitFailure
        when (null files && null dirs) $ do
            prettyErrorL
                [ PP.style Shell "stack upload"
                , flow "expects a list of sdist tarballs or package directories, but none were specified."
                ]
            liftIO exitFailure
        config <- view configL
        let hackageUrl = T.unpack $ configHackageBaseUrl config
        getCreds <- liftIO $ memoizeRef $ Upload.loadCreds config
        mapM_ (resolveFile' >=> checkSDistTarball sdistOpts) files
        forM_
            files
            (\file ->
                  do tarFile <- resolveFile' file
                     liftIO $ do
                       creds <- runMemoized getCreds
                       Upload.upload hackageUrl creds (toFilePath tarFile)
                     when
                         (sdoptsSign sdistOpts)
                         (void $
                          Sig.sign
                              (sdoptsSignServerUrl sdistOpts)
                              tarFile))
        unless (null dirs) $
            forM_ dirs $ \dir -> do
                pkgDir <- resolveDir' dir
                (tarName, tarBytes, mcabalRevision) <- getSDistTarball (sdoptsPvpBounds sdistOpts) pkgDir
                checkSDistTarball' sdistOpts tarName tarBytes
                liftIO $ do
                  creds <- runMemoized getCreds
                  Upload.uploadBytes hackageUrl creds tarName tarBytes
                  forM_ mcabalRevision $ uncurry $ Upload.uploadRevision hackageUrl creds
                tarPath <- parseRelFile tarName
                when
                    (sdoptsSign sdistOpts)
                    (void $
                     Sig.signTarBytes
                         (sdoptsSignServerUrl sdistOpts)
                         tarPath
                         tarBytes)

sdistCmd :: SDistOpts -> GlobalOpts -> IO ()
sdistCmd sdistOpts go =
    withDefaultBuildConfig go $ do -- No locking needed.
        -- If no directories are specified, build all sdist tarballs.
        dirs' <- if null (sdoptsDirsToWorkWith sdistOpts)
            then do
                dirs <- view $ buildConfigL.to (map ppRoot . Map.elems . smwProject . bcSMWanted)
                when (null dirs) $ do
                    stackYaml <- view stackYamlL
                    prettyErrorL
                        [ PP.style Shell "stack sdist"
                        , flow "expects a list of targets, and otherwise defaults to all of the project's packages."
                        , flow "However, the configuration at"
                        , pretty stackYaml
                        , flow "contains no packages, so no sdist tarballs will be generated."
                        ]
                    liftIO exitFailure
                return dirs
            else mapM resolveDir' (sdoptsDirsToWorkWith sdistOpts)
        forM_ dirs' $ \dir -> do
            (tarName, tarBytes, _mcabalRevision) <- getSDistTarball (sdoptsPvpBounds sdistOpts) dir
            distDir <- distDirFromDir dir
            tarPath <- (distDir </>) <$> parseRelFile tarName
            ensureDir (parent tarPath)
            liftIO $ L.writeFile (toFilePath tarPath) tarBytes
            prettyInfoL [flow "Wrote sdist tarball to", pretty tarPath]
            checkSDistTarball sdistOpts tarPath
            forM_ (sdoptsTarPath sdistOpts) $ copyTarToTarPath tarPath tarName
            when (sdoptsSign sdistOpts) (void $ Sig.sign (sdoptsSignServerUrl sdistOpts) tarPath)
        where
          copyTarToTarPath tarPath tarName targetDir = liftIO $ do
            let targetTarPath = targetDir FP.</> tarName
            D.createDirectoryIfMissing True $ FP.takeDirectory targetTarPath
            D.copyFile (toFilePath tarPath) targetTarPath

-- | Execute a command.
execCmd :: ExecOpts -> GlobalOpts -> IO ()
execCmd ExecOpts {..} go@GlobalOpts{..} =
    case eoExtra of
        ExecOptsPlain -> do
          loadConfigWithOpts go $ \lc ->
            withUserFileLock go (view stackRootL lc) $ \lk -> do
              let getCompilerVersion = loadCompilerVersion go lc
              runRIO (lcConfig lc) $
                Docker.reexecWithOptionalContainer
                    (lcProjectRoot lc)
                    -- Unlock before transferring control away, whether using docker or not:
                    (Just $ munlockFile lk)
                    (withDefaultBuildConfigAndLock go $ \buildLock -> do
                        config <- view configL
                        menv <- liftIO $ configProcessContextSettings config plainEnvSettings
                        withProcessContext menv $ do
                            (cmd, args) <- case (eoCmd, eoArgs) of
                                (ExecCmd cmd, args) -> return (cmd, args)
                                (ExecRun, args) -> getRunCmd args
                                (ExecGhc, args) -> return ("ghc", args)
                                (ExecRunGhc, args) -> return ("runghc", args)
                            munlockFile buildLock
                            Nix.reexecWithOptionalShell (lcProjectRoot lc) getCompilerVersion (runRIO (lcConfig lc) $ exec cmd args))
                    Nothing
                    Nothing -- Unlocked already above.
        ExecOptsEmbellished {..} -> do
            let targets = concatMap words eoPackages
                boptsCLI = defaultBuildOptsCLI
                           { boptsCLITargets = map T.pack targets
                           }
            withBuildConfigAndLock go AllowNoTargets boptsCLI $ \lk -> do
              unless (null targets) $ Stack.Build.build Nothing lk

              config <- view configL
              menv <- liftIO $ configProcessContextSettings config eoEnvSettings
              withProcessContext menv $ do
                -- Add RTS options to arguments
                let argsWithRts args = if null eoRtsOptions
                            then args :: [String]
                            else args ++ ["+RTS"] ++ eoRtsOptions ++ ["-RTS"]
                (cmd, args) <- case (eoCmd, argsWithRts eoArgs) of
                    (ExecCmd cmd, args) -> return (cmd, args)
                    (ExecRun, args) -> getRunCmd args
                    (ExecGhc, args) -> getGhcCmd "" eoPackages args
                    -- NOTE: This doesn't work for GHCJS, because it doesn't have
                    -- a runghcjs binary.
                    (ExecRunGhc, args) ->
                        getGhcCmd "run" eoPackages args
                munlockFile lk -- Unlock before transferring control away.

                runWithPath eoCwd $ exec cmd args
  where
      -- return the package-id of the first package in GHC_PACKAGE_PATH
      getPkgId wc name = do
          mId <- findGhcPkgField wc [] name "id"
          case mId of
              Just i -> return (head $ words (T.unpack i))
              -- should never happen as we have already installed the packages
              _      -> liftIO $ do
                  hPutStrLn stderr ("Could not find package id of package " ++ name)
                  exitFailure

      getPkgOpts wc pkgs =
          map ("-package-id=" ++) <$> mapM (getPkgId wc) pkgs

      getRunCmd args = do
          packages <- view $ buildConfigL.to (smwProject . bcSMWanted)
          pkgComponents <- for (Map.elems packages) ppComponents
          let executables = filter isCExe $ concatMap Set.toList pkgComponents
          let (exe, args') = case args of
                             []   -> (firstExe, args)
                             x:xs -> case find (\y -> y == (CExe $ T.pack x)) executables of
                                     Nothing -> (firstExe, args)
                                     argExe -> (argExe, xs)
                             where
                                firstExe = listToMaybe executables
          case exe of
              Just (CExe exe') -> do
                withNewLocalBuildTargets [T.cons ':' exe'] $ Stack.Build.build Nothing Nothing
                return (T.unpack exe', args')
              _                -> do
                  logError "No executables found."
                  liftIO exitFailure

      getGhcCmd prefix pkgs args = do
          wc <- view $ actualCompilerVersionL.whichCompilerL
          pkgopts <- getPkgOpts wc pkgs
          return (prefix ++ compilerExeName wc, pkgopts ++ args)

      runWithPath :: Maybe FilePath -> RIO EnvConfig () -> RIO EnvConfig ()
      runWithPath path callback = case path of
        Nothing                  -> callback
        Just p | not (isValid p) -> throwIO $ InvalidPathForExec p
        Just p                   -> withUnliftIO $ \ul -> D.withCurrentDirectory p $ unliftIO ul callback

-- | Evaluate some haskell code inline.
evalCmd :: EvalOpts -> GlobalOpts -> IO ()
evalCmd EvalOpts {..} go@GlobalOpts {..} = execCmd execOpts go
    where
      execOpts =
          ExecOpts { eoCmd = ExecGhc
                   , eoArgs = ["-e", evalArg]
                   , eoExtra = evalExtra
                   }

-- | Run GHCi in the context of a project.
ghciCmd :: GhciOpts -> GlobalOpts -> IO ()
ghciCmd ghciOpts go@GlobalOpts{..} =
  let boptsCLI = defaultBuildOptsCLI
          -- using only additional packages, targets then get overriden in `ghci`
          { boptsCLITargets = map T.pack (ghciAdditionalPackages  ghciOpts)
          , boptsCLIInitialBuildSteps = True
          , boptsCLIFlags = ghciFlags ghciOpts
          , boptsCLIGhcOptions = ghciGhcOptions ghciOpts
          }
  in withBuildConfigAndLock go AllowNoTargets boptsCLI $ \lk -> do
    munlockFile lk -- Don't hold the lock while in the GHCI.
    bopts <- view buildOptsL
    -- override env so running of tests and benchmarks is disabled
    let boptsLocal = bopts
               { boptsTestOpts = (boptsTestOpts bopts) { toDisableRun = True }
               , boptsBenchmarkOpts = (boptsBenchmarkOpts bopts) { beoDisableRun = True }
               }
    local (set buildOptsL boptsLocal)
          (ghci ghciOpts)

-- | List packages in the project.
<<<<<<< HEAD
idePackagesCmd :: IDE.ListPackagesCmd -> GlobalOpts -> IO ()
idePackagesCmd cmd go =
    withDefaultBuildConfig go (IDE.listPackages cmd) -- TODO don't need EnvConfig any more

-- | List targets in the project.
ideTargetsCmd :: () -> GlobalOpts -> IO ()
ideTargetsCmd () go =
    withDefaultBuildConfig go IDE.listTargets -- TODO don't need EnvConfig any more
=======
idePackagesCmd :: (IDE.OutputStream, IDE.ListPackagesCmd) -> GlobalOpts -> IO ()
idePackagesCmd (stream, cmd) go =
    withBuildConfig go (IDE.listPackages stream cmd)

-- | List targets in the project.
ideTargetsCmd :: IDE.OutputStream -> GlobalOpts -> IO ()
ideTargetsCmd stream go =
    withBuildConfig go (IDE.listTargets stream)
>>>>>>> 566945ec

-- | Pull the current Docker image.
dockerPullCmd :: () -> GlobalOpts -> IO ()
dockerPullCmd _ go@GlobalOpts{..} =
    loadConfigWithOpts go $ \lc ->
    -- TODO: can we eliminate this lock if it doesn't touch ~/.stack/?
    withUserFileLock go (view stackRootL lc) $ \_ ->
     runRIO (lcConfig lc) $
       Docker.preventInContainer Docker.pull

-- | Reset the Docker sandbox.
dockerResetCmd :: Bool -> GlobalOpts -> IO ()
dockerResetCmd keepHome go@GlobalOpts{..} =
    loadConfigWithOpts go $ \lc ->
    -- TODO: can we eliminate this lock if it doesn't touch ~/.stack/?
    withUserFileLock go (view stackRootL lc) $ \_ ->
      runRIO (lcConfig lc) $
        Docker.preventInContainer $ Docker.reset (lcProjectRoot lc) keepHome

-- | Cleanup Docker images and containers.
dockerCleanupCmd :: Docker.CleanupOpts -> GlobalOpts -> IO ()
dockerCleanupCmd cleanupOpts go@GlobalOpts{..} =
    loadConfigWithOpts go $ \lc ->
    -- TODO: can we eliminate this lock if it doesn't touch ~/.stack/?
    withUserFileLock go (view stackRootL lc) $ \_ ->
     runRIO (lcConfig lc) $
        Docker.preventInContainer $
            Docker.cleanup cleanupOpts

cfgSetCmd :: ConfigCmd.ConfigCmdSet -> GlobalOpts -> IO ()
cfgSetCmd co go@GlobalOpts{..} =
    withMiniConfigAndLock
        go
        (cfgCmdSet go co)

imgDockerCmd :: (Bool, [Text]) -> GlobalOpts -> IO ()
imgDockerCmd (rebuild,images) go@GlobalOpts{..} = loadConfigWithOpts go $ \lc -> do
    let mProjectRoot = lcProjectRoot lc
    withBuildConfigExt
        WithDocker
        WithDownloadCompiler
        go
        NeedTargets
        defaultBuildOptsCLI
        Nothing
        (\lk ->
              do when rebuild $ Stack.Build.build Nothing lk
                 Image.stageContainerImageArtifacts mProjectRoot images)
        (Just $ Image.createContainerImageFromStage mProjectRoot images)

-- | Project initialization
initCmd :: InitOpts -> GlobalOpts -> IO ()
initCmd initOpts go = do
    pwd <- getCurrentDir
    withMiniConfigAndLock go (initProject IsInitCmd pwd initOpts (globalResolver go))

-- | Create a project directory structure and initialize the stack config.
newCmd :: (NewOpts,InitOpts) -> GlobalOpts -> IO ()
newCmd (newOpts,initOpts) go@GlobalOpts{..} =
    withMiniConfigAndLock go $ do
        dir <- new newOpts (forceOverwrite initOpts)
        exists <- doesFileExist $ dir </> stackDotYaml
        when (forceOverwrite initOpts || not exists) $
            initProject IsNewCmd dir initOpts globalResolver

-- | List the available templates.
templatesCmd :: () -> GlobalOpts -> IO ()
templatesCmd _ go@GlobalOpts{..} = withConfigAndLock go templatesHelp

-- | Fix up extra-deps for a project
solverCmd :: Bool -- ^ modify stack.yaml automatically?
          -> GlobalOpts
          -> IO ()
solverCmd fixStackYaml go =
    withDefaultBuildConfigAndLock go (\_ -> solveExtraDeps fixStackYaml)

-- | Visualize dependencies
dotCmd :: DotOpts -> GlobalOpts -> IO ()
dotCmd dotOpts go = withBuildConfigDot dotOpts go $ dot dotOpts

-- | Query build information
queryCmd :: [String] -> GlobalOpts -> IO ()
queryCmd selectors go = withDefaultBuildConfig go $ queryBuildInfo $ map T.pack selectors

-- | Generate a combined HPC report
hpcReportCmd :: HpcReportOpts -> GlobalOpts -> IO ()
hpcReportCmd hropts go = do
    let (tixFiles, targetNames) = partition (".tix" `T.isSuffixOf`) (hroptsInputs hropts)
        boptsCLI = defaultBuildOptsCLI
          { boptsCLITargets = if hroptsAll hropts then [] else targetNames }
    withBuildConfig go AllowNoTargets boptsCLI $
        generateHpcReportForTargets hropts tixFiles targetNames

freezeCmd :: FreezeOpts -> GlobalOpts -> IO ()
freezeCmd freezeOpts go =
  withDefaultBuildConfig go $ freeze freezeOpts

data MainException = InvalidReExecVersion String String
                   | UpgradeCabalUnusable
                   | InvalidPathForExec FilePath
     deriving (Typeable)
instance Exception MainException
instance Show MainException where
    show (InvalidReExecVersion expected actual) = concat
        [ "When re-executing '"
        , stackProgName
        , "' in a container, the incorrect version was found\nExpected: "
        , expected
        , "; found: "
        , actual]
    show UpgradeCabalUnusable = "--upgrade-cabal cannot be used when nix is activated"
    show (InvalidPathForExec path) = concat
        [ "Got an invalid --cwd argument for stack exec ("
        , path
        , ")"]<|MERGE_RESOLUTION|>--- conflicted
+++ resolved
@@ -934,25 +934,14 @@
           (ghci ghciOpts)
 
 -- | List packages in the project.
-<<<<<<< HEAD
-idePackagesCmd :: IDE.ListPackagesCmd -> GlobalOpts -> IO ()
-idePackagesCmd cmd go =
-    withDefaultBuildConfig go (IDE.listPackages cmd) -- TODO don't need EnvConfig any more
-
--- | List targets in the project.
-ideTargetsCmd :: () -> GlobalOpts -> IO ()
-ideTargetsCmd () go =
-    withDefaultBuildConfig go IDE.listTargets -- TODO don't need EnvConfig any more
-=======
 idePackagesCmd :: (IDE.OutputStream, IDE.ListPackagesCmd) -> GlobalOpts -> IO ()
 idePackagesCmd (stream, cmd) go =
-    withBuildConfig go (IDE.listPackages stream cmd)
+    withDefaultBuildConfig go (IDE.listPackages stream cmd) -- TODO don't need EnvConfig any more
 
 -- | List targets in the project.
 ideTargetsCmd :: IDE.OutputStream -> GlobalOpts -> IO ()
 ideTargetsCmd stream go =
-    withBuildConfig go (IDE.listTargets stream)
->>>>>>> 566945ec
+    withDefaultBuildConfig go (IDE.listTargets stream) -- TODO don't need EnvConfig any more
 
 -- | Pull the current Docker image.
 dockerPullCmd :: () -> GlobalOpts -> IO ()
