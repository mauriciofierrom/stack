--- conflicted
+++ resolved
@@ -29,12 +29,8 @@
 import System.FilePath ((</>))
 import System.Process (createProcess,shell,proc,waitForProcess,StdStream (CreatePipe)
                       ,CreateProcess(std_in, close_fds, delegate_ctlc))
-<<<<<<< HEAD
-import System.IO (hClose,hPutStr,readFile,stdout)
+import System.IO (hPutStr,readFile,stdout)
 import qualified Data.Text.IO as T
-=======
-import System.IO (hPutStr,readFile,stdout)
->>>>>>> 7334a934
 
 -- | Run pager, providing a function that writes to the pager's input.
 pageWriter :: (Handle -> IO ()) -> IO ()
