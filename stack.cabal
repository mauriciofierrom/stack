name:                stack
version:             1.5.0
synopsis:            The Haskell Tool Stack
description:         Please see the README.md for usage information, and
                     the wiki on Github for more details.  Also, note that
                     the API for the library is not currently stable, and may
                     change significantly, even between minor releases. It is
                     currently only intended for use by the executable.
license:             BSD3
license-file:        LICENSE
author:              Commercial Haskell SIG
maintainer:          manny@fpcomplete.com
category:            Development
build-type:          Custom
cabal-version:       >=1.10
homepage:            http://haskellstack.org
extra-source-files:  CONTRIBUTING.md
                     ChangeLog.md
                     README.md
                     doc/*.md
                     src/setup-shim/StackSetupShim.hs

                     -- Glob would be nice, but apparently Cabal doesn't support it:
                     --     cabal: filepath wildcard 'test/package-dump/*.txt' does not match any files.
                     -- Happened during cabal sdist
                     test/package-dump/ghc-7.8.txt
                     test/package-dump/ghc-7.8.4-osx.txt
                     test/package-dump/ghc-7.10.txt

                     stack.yaml

custom-setup
  setup-depends: base
               , Cabal
               , filepath

flag integration-tests
  manual: True
  default: False
  description: Run the integration test suite

flag disable-git-info
  manual: True
  default: False
  description: Disable compile-time inclusion of current git info in stack
  -- disabling git info can lead to a quicker workflow in certain
  -- scenarios when you're developing on stack itself, but
  -- should otherwise be avoided
  -- see: https://github.com/commercialhaskell/stack/issues/1425

flag static
  manual: True
  default: False
  description: Pass -static/-pthread to ghc when linking the stack binary.
  -- Not intended for general use. Simply makes it easier to
  -- build a fully static binary on Linux platforms that enable it.

flag hide-dependency-versions
  manual: True
  default: False
  description: Hides dependency versions from "stack --version", used only by building with stack.yaml

library
  hs-source-dirs:    src/
  ghc-options:       -Wall -fwarn-tabs -fwarn-incomplete-uni-patterns -fwarn-incomplete-record-updates -fwarn-identities
  exposed-modules:   Control.Concurrent.Execute
                     Control.Monad.IO.Unlift
                     Data.Aeson.Extended
                     Data.Attoparsec.Args
                     Data.Attoparsec.Combinators
                     Data.Attoparsec.Interpreter
                     Data.IORef.RunOnce
                     Data.Maybe.Extra
                     Data.Monoid.Extra
                     Data.Store.VersionTagged
                     Data.Text.Extra
                     Network.HTTP.Download
                     Network.HTTP.Download.Verified
                     Options.Applicative.Args
                     Options.Applicative.Builder.Extra
                     Options.Applicative.Complicated
                     Path.CheckInstall
                     Path.Extra
                     Path.Find
                     Paths_stack
                     Stack.Build
                     Stack.Build.Cache
                     Stack.Build.ConstructPlan
                     Stack.Build.Execute
                     Stack.Build.Haddock
                     Stack.Build.Installed
                     Stack.Build.Source
                     Stack.Build.Target
                     Stack.BuildPlan
                     Stack.Clean
                     Stack.Config
                     Stack.Config.Build
                     Stack.Config.Urls
                     Stack.Config.Docker
                     Stack.Config.Nix
                     Stack.ConfigCmd
                     Stack.Constants
                     Stack.Constants.Config
                     Stack.Coverage
                     Stack.Docker
                     Stack.Docker.GlobalDB
                     Stack.Dot
                     Stack.Exec
                     Stack.Fetch
                     Stack.FileWatch
                     Stack.GhcPkg
                     Stack.Ghci
                     Stack.Ghci.Script
                     Stack.Hoogle
                     Stack.IDE
                     Stack.Image
                     Stack.Init
                     Stack.New
                     Stack.Nix
                     Stack.Options.BenchParser
                     Stack.Options.BuildMonoidParser
                     Stack.Options.BuildParser
                     Stack.Options.CleanParser
                     Stack.Options.ConfigParser
                     Stack.Options.Completion
                     Stack.Options.DockerParser
                     Stack.Options.DotParser
                     Stack.Options.ExecParser
                     Stack.Options.GhcBuildParser
                     Stack.Options.GhciParser
                     Stack.Options.GhcVariantParser
                     Stack.Options.GlobalParser
                     Stack.Options.HaddockParser
                     Stack.Options.HpcReportParser
                     Stack.Options.LogLevelParser
                     Stack.Options.NewParser
                     Stack.Options.NixParser
                     Stack.Options.PackageParser
                     Stack.Options.ResolverParser
                     Stack.Options.ScriptParser
                     Stack.Options.SDistParser
                     Stack.Options.SolverParser
                     Stack.Options.TestParser
                     Stack.Options.Utils
                     Stack.Package
                     Stack.PackageDump
                     Stack.PackageIndex
                     Stack.PackageLocation
                     Stack.Path
                     Stack.PrettyPrint
                     Stack.Runners
                     Stack.Script
                     Stack.SDist
                     Stack.Setup
                     Stack.Setup.Installed
                     Stack.SetupCmd
                     Stack.Sig
                     Stack.Sig.GPG
                     Stack.Sig.Sign
                     Stack.Snapshot
                     Stack.Solver
                     Stack.Types.Build
                     Stack.Types.BuildPlan
                     Stack.Types.CompilerBuild
                     Stack.Types.Urls
                     Stack.Types.Compiler
                     Stack.Types.Config
                     Stack.Types.Config.Build
                     Stack.Types.Docker
                     Stack.Types.FlagName
                     Stack.Types.GhcPkgId
                     Stack.Types.Image
                     Stack.Types.Internal
                     Stack.Types.Nix
                     Stack.Types.Package
                     Stack.Types.PackageDump
                     Stack.Types.PackageIdentifier
                     Stack.Types.PackageIndex
                     Stack.Types.PackageName
                     Stack.Types.Resolver
                     Stack.Types.Sig
                     Stack.Types.StackT
                     Stack.Types.StringError
                     Stack.Types.TemplateName
                     Stack.Types.Version
                     Stack.Types.VersionIntervals
                     Stack.Upgrade
                     Stack.Upload
                     Text.PrettyPrint.Leijen.Extended
                     System.Process.Log
                     System.Process.PagerEditor
                     System.Process.Read
                     System.Process.Run
  other-modules:     Hackage.Security.Client.Repository.HttpLib.HttpClient
  build-depends:     Cabal >= 1.24 && < 1.25
                   , aeson (>= 1.0 && < 1.2)
                   , ansi-terminal >= 0.6.2.3
                   , async >= 2.0.2 && < 2.2
                   , attoparsec >= 0.12.1.5 && < 0.14
                   , base >= 4.8 && <5
                   , base-compat >=0.6 && <0.10
                   , base64-bytestring
                   , binary >= 0.7 && < 0.9
                   , binary-tagged >= 0.1.1
                   , blaze-builder
                   , bytestring >= 0.10.4.0
                   , clock >= 0.7.2
                   , conduit >= 1.2.8
                   , conduit-extra >= 1.1.14
                   , containers >= 0.5.5.1
                   , cryptonite >= 0.19 && < 0.24
                   , cryptonite-conduit >= 0.1 && < 0.3
                   , directory >= 1.2.1.0 && < 1.4
                   , echo >= 0.1.3 && < 0.2
                   , either
                   , errors < 2.3
                   , exceptions >= 0.8.0.2
                   , extra >= 1.4.10 && < 1.6
                   , fast-logger >= 2.3.1
                   , filelock >= 0.1.0.1
                   , filepath >= 1.3.0.2
                   , fsnotify >= 0.2.1
                   , generic-deriving >= 1.10.5 && < 1.12
                   , ghc-prim >= 0.4.0.0
                   , hackage-security
                   , hashable >= 1.2.3.2
                   , hpc >= 0.6.0.2
                   , http-client >= 0.5.3.3
                   , http-client-tls >= 0.3.4
                   , http-conduit >= 2.2.3
                   , http-types >= 0.8.6 && < 0.10
<<<<<<< HEAD
=======
                   , lifted-async >= 0.9.1.1
                       -- https://github.com/basvandijk/lifted-base/issues/31
                   , lifted-base < 0.2.3.7 || > 0.2.3.7
>>>>>>> d2e6893e
                   , memory >= 0.13 && < 0.15
                   , microlens >= 0.3.0.0
                   , microlens-mtl >= 0.1.10.0
                   , mintty >= 0.1.1
<<<<<<< HEAD
=======
                   , monad-control >= 1.0.1.0
>>>>>>> d2e6893e
                   , monad-logger >= 0.3.13.1
                   , mtl >= 2.1.3.1
                   , network-uri
                   , open-browser >= 0.2.1
                   , optparse-applicative >= 0.13 && < 0.14
                   , path >= 0.5.8 && < 0.6
                   , path-io >= 1.1.0 && < 2.0.0
                   , persistent >= 2.1.2 && < 2.8
                       -- persistent-sqlite-2.5.0.1 has a bug
                       -- (see https://github.com/yesodweb/persistent/pull/561#issuecomment-222329087)
                   , persistent-sqlite (>= 2.1.4 && < 2.5.0.1) || (> 2.5.0.1 && < 2.7)
                   , persistent-template >= 2.1.1 && < 2.6
                   , pretty >= 1.1.1.1
                   , process >= 1.2.1.0 && < 1.5
                   , regex-applicative-text >=0.1.0.1 && <0.2
                   , resourcet >= 1.1.4.1
                   , retry >= 0.6 && < 0.8
                   , safe >= 0.3
                   , safe-exceptions >= 0.1.5.0
                   , semigroups >= 0.5 && < 0.19
                   , split
                   , stm >= 2.4.4
                   , streaming-commons >= 0.1.10.0
                   , tar >= 0.5.0.3 && < 0.6
                   , template-haskell >= 2.9.0.0 && < 2.12
                   , temporary >= 1.2.0.3
                   , text >= 1.2.0.4
                   , text-binary
<<<<<<< HEAD
                   , text-metrics >= 0.3 && < 0.4
=======
                   , text-metrics >= 0.1 && < 0.4
>>>>>>> d2e6893e
                   , time >= 1.4.2 && < 1.7
                   , tls >= 1.3.8
                   , transformers >= 0.3.0.0 && < 0.6
                   , transformers-base >= 0.4.4
                   , unicode-transforms >= 0.1 && <0.4
                   , unix-compat >= 0.4.1.4
                   , unordered-containers >= 0.2.5.1
                   , vector >= 0.10.12.3 && < 0.13
                   , vector-binary-instances
                   , yaml >= 0.8.20
                   , zlib >= 0.5.4.2 && < 0.7
                   , deepseq >= 1.4
                   , hastache
                   , project-template >= 0.2
                   , zip-archive >= 0.2.3.7 && < 0.4
                   , hpack >= 0.17.0 && < 0.19
                   , store >= 0.4.1 && < 0.5
                   , store-core >= 0.4 && < 0.5
                   , annotated-wl-pprint
                   , file-embed >= 0.0.10
  if os(windows)
    cpp-options:     -DWINDOWS
    build-depends:   Win32
  else
    build-depends:   unix >= 2.7.0.1
                   , pid1 >= 0.1 && < 0.2
  default-language:  Haskell2010

executable stack
  hs-source-dirs: src/main
  main-is:        Main.hs
  ghc-options:    -threaded -Wall -fwarn-tabs -fwarn-incomplete-uni-patterns -fwarn-incomplete-record-updates
  other-modules:  Paths_stack
  if flag(static)
      ld-options: -static -pthread

  build-depends:  Cabal >= 1.18.1.5 && < 1.25
                , base >=4.7 && < 5
                , bytestring >= 0.10.4.0
                , conduit >= 1.2.8
                , containers >= 0.5.5.1
                , directory >= 1.2.1.0 && < 1.4
                , either
                , filelock >= 0.1.0.1
                , filepath >= 1.3.0.2
                , hpack >= 0.17.0 && < 0.19
                , http-client >= 0.5.3.3
                , microlens >= 0.3.0.0
<<<<<<< HEAD
=======
                , monad-control >= 1.0.1.0
>>>>>>> d2e6893e
                , monad-logger >= 0.3.13.1
                , mtl >= 2.1.3.1
                , optparse-applicative >= 0.13 && < 0.14
                , path >= 0.5.8 && < 0.6
                , path-io >= 1.1.0 && < 2.0.0
                , split
                , stack
                , text >= 1.2.0.4
                , transformers >= 0.3.0.0 && < 0.6
  default-language:    Haskell2010
  if os(windows)
    build-depends:   Win32
    cpp-options:     -DWINDOWS
  if !flag(disable-git-info)
    cpp-options:     -DUSE_GIT_INFO
    build-depends:   gitrev >= 1.1 && < 1.4
                   , optparse-simple >= 0.0.3
  if flag(hide-dependency-versions)
    cpp-options:     -DHIDE_DEP_VERSIONS

test-suite stack-test
  type:           exitcode-stdio-1.0
  hs-source-dirs: src/test
  main-is:        Test.hs
  other-modules:  Spec
                , Stack.Build.ExecuteSpec
                , Stack.Build.TargetSpec
                , Stack.ConfigSpec
                , Stack.DotSpec
                , Stack.GhciSpec
                , Stack.Ghci.ScriptSpec
                , Stack.Ghci.PortableFakePaths
                , Stack.PackageDumpSpec
                , Stack.ArgsSpec
                , Stack.NixSpec
                , Stack.StoreSpec
                , Network.HTTP.Download.VerifiedSpec
                , Stack.SolverSpec
                , Stack.Untar.UntarSpec
  ghc-options:    -threaded -Wall -fwarn-tabs -fwarn-incomplete-uni-patterns -fwarn-incomplete-record-updates
  build-depends:  Cabal >= 1.18.1.5 && < 1.25
                , QuickCheck >= 2.8.2 && < 2.10
                , attoparsec < 0.14
                , base >=4.7 && <5
                , conduit >= 1.2.8
                , conduit-extra
                , containers >= 0.5.5.1
                , cryptonite >= 0.19 && < 0.24
                , directory >= 1.2.1.0 && < 1.4
<<<<<<< HEAD
                , filepath
=======
                , exceptions
                , filepath >= 1.3.0.2
>>>>>>> d2e6893e
                , hspec >= 2.2 && <2.5
                , hashable >= 1.2.3.2
                , http-client-tls >= 0.3.4
                , http-conduit >= 2.2.3
                , monad-logger
                , neat-interpolation >= 0.3
                , optparse-applicative >= 0.13 && < 0.14
                , path >= 0.5.8 && < 0.6
                , path-io >= 1.1.0 && < 2.0.0
                , resourcet
                , retry >= 0.6 && < 0.8
                , stack
                , temporary >= 1.2.0.3
                , text
                , transformers >= 0.3.0.0 && < 0.6
                , mono-traversable >= 0.10.2 && <1.1
                , th-reify-many >= 0.1.6
                , smallcheck
                , bytestring >= 0.10.4.0
                , store >= 0.4.1 && < 0.5
                , vector >= 0.10.12.3 && < 0.13
                , unordered-containers
                , template-haskell >= 2.9.0.0 && < 2.12
                , yaml >= 0.8.20
  default-language:    Haskell2010
  if os(windows)
    cpp-options:     -DWINDOWS

test-suite stack-integration-test
  type:           exitcode-stdio-1.0
  hs-source-dirs: test/integration
  main-is:        IntegrationSpec.hs
  ghc-options:    -threaded -rtsopts -with-rtsopts=-N -Wall -fwarn-tabs -fwarn-incomplete-uni-patterns -fwarn-incomplete-record-updates

  if !flag(integration-tests)
    buildable: False

  build-depends:  async < 2.2
                , base >= 4.7 && < 5
                , bytestring >= 0.10.4.0
                , conduit >= 1.2.8
                , conduit-extra >= 1.1.14
                , containers >= 0.5.5.1
                , directory >= 1.2.1.0 && < 1.4
                , filepath >= 1.3.0.2
                , hspec >= 2.2 && < 2.5
                , process >= 1.2.0.0 && < 1.5
                , resourcet
                , temporary >= 1.2.0.3
                , text
                , transformers >= 0.3.0.0 && < 0.6
                , unix-compat >= 0.4.1.4
  default-language:    Haskell2010

  -- This isn't actually needed to build stack-integration-test, but it makes it
  -- easier to load up an individual integration test into stack ghci. It's
  -- still a little involved:
  --
  -- stack exec -- stack ghci stack:stack-integration-test --flag stack:integration-tests --no-build
  --
  -- Then, in ghci:
  --
  -- :cd test/integration/tests/.../files
  -- :load ../Main.hs
  -- main
  other-modules: StackTest
  hs-source-dirs: test/integration/lib

source-repository head
  type:     git
  location: https://github.com/commercialhaskell/stack.git<|MERGE_RESOLUTION|>--- conflicted
+++ resolved
@@ -229,20 +229,10 @@
                    , http-client-tls >= 0.3.4
                    , http-conduit >= 2.2.3
                    , http-types >= 0.8.6 && < 0.10
-<<<<<<< HEAD
-=======
-                   , lifted-async >= 0.9.1.1
-                       -- https://github.com/basvandijk/lifted-base/issues/31
-                   , lifted-base < 0.2.3.7 || > 0.2.3.7
->>>>>>> d2e6893e
                    , memory >= 0.13 && < 0.15
                    , microlens >= 0.3.0.0
                    , microlens-mtl >= 0.1.10.0
                    , mintty >= 0.1.1
-<<<<<<< HEAD
-=======
-                   , monad-control >= 1.0.1.0
->>>>>>> d2e6893e
                    , monad-logger >= 0.3.13.1
                    , mtl >= 2.1.3.1
                    , network-uri
@@ -271,11 +261,7 @@
                    , temporary >= 1.2.0.3
                    , text >= 1.2.0.4
                    , text-binary
-<<<<<<< HEAD
                    , text-metrics >= 0.3 && < 0.4
-=======
-                   , text-metrics >= 0.1 && < 0.4
->>>>>>> d2e6893e
                    , time >= 1.4.2 && < 1.7
                    , tls >= 1.3.8
                    , transformers >= 0.3.0.0 && < 0.6
@@ -324,10 +310,6 @@
                 , hpack >= 0.17.0 && < 0.19
                 , http-client >= 0.5.3.3
                 , microlens >= 0.3.0.0
-<<<<<<< HEAD
-=======
-                , monad-control >= 1.0.1.0
->>>>>>> d2e6893e
                 , monad-logger >= 0.3.13.1
                 , mtl >= 2.1.3.1
                 , optparse-applicative >= 0.13 && < 0.14
@@ -377,12 +359,7 @@
                 , containers >= 0.5.5.1
                 , cryptonite >= 0.19 && < 0.24
                 , directory >= 1.2.1.0 && < 1.4
-<<<<<<< HEAD
-                , filepath
-=======
-                , exceptions
                 , filepath >= 1.3.0.2
->>>>>>> d2e6893e
                 , hspec >= 2.2 && <2.5
                 , hashable >= 1.2.3.2
                 , http-client-tls >= 0.3.4
