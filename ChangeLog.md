--- conflicted
+++ resolved
@@ -42,14 +42,11 @@
   was tried to be registered. This is now fixed by always building internal
   libraries. See
   [#3996](https://github.com/commercialhaskell/stack/issues/3996).
-<<<<<<< HEAD
 * Order of commandline arguments does not matter anymore.
   See [#3959](https://github.com/commercialhaskell/stack/issues/3959)
-=======
 * When prompting users about saving their Hackage credentials on upload,
   flush to stdout before waiting for the response so the prompt actually
   displays.
->>>>>>> df6520aa
 
 
 ## v1.7.1
