--- conflicted
+++ resolved
@@ -57,11 +57,9 @@
   [#3232](https://github.com/commercialhaskell/stack/issues/3232).
 * Introduce the `Stack.StaticBytes` module for more efficiently
   holding statically-known byte sizes.
-<<<<<<< HEAD
 * `stack setup` for ghcjs will now install `alex` and `happy` if
   they are not present.  See
   [#3109](https://github.com/commercialhaskell/stack/issues/3232).
-=======
 * `--ghc-options` and `--ghcjs-boot-options` now parse their input, so
   multiple arguments can be passed in one option.
   See [#3315](https://github.com/commercialhaskell/stack/issues/3315)
@@ -82,7 +80,6 @@
 * For profiling now uses `-fprof-auto -fprof-cafs` instead of
   the deprecated `-auto-all -caf-all`. See:
   [#3360](https://github.com/commercialhaskell/stack/issues/3360)
->>>>>>> e21bfd9d
 
 Bug fixes:
 
