cabal-version: 1.12

<<<<<<< HEAD
-- This file has been generated from package.yaml by hpack version 0.31.1.
--
-- see: https://github.com/sol/hpack
--
-- hash: cf2c888c043cbf74e8b15a2b1f270b83808302d01579efdbb04095f1cf19502b
=======
-- This file has been generated from package.yaml by hpack version 0.31.0.
--
-- see: https://github.com/sol/hpack
--
-- hash: 4911df88623de3640dfff2b6256db7791c433cfbf84b8598eb025115b3452e83
>>>>>>> 003c3906

name:           pantry
version:        0.1.0.0
synopsis:       Content addressable Haskell package management
description:    Please see the README and documentation at <https://www.stackage.org/package/pantry>
category:       Development
homepage:       https://github.com/commercialhaskell/pantry#readme
bug-reports:    https://github.com/commercialhaskell/pantry/issues
author:         Michael Snoyman
maintainer:     michael@snoyman.com
copyright:      2018-2019 FP Complete
license:        MIT
build-type:     Simple
extra-source-files:
    README.md
    ChangeLog.md
    attic/package-0.1.2.3.tar.gz

source-repository head
  type: git
  location: https://github.com/commercialhaskell/pantry

library
  exposed-modules:
      Pantry
      Pantry.SHA256
      Pantry.HPack
      Pantry.Internal
      Pantry.Internal.StaticBytes
      Data.Aeson.Extended
      Data.Store
      Data.Store.Version
  other-modules:
      Hackage.Security.Client.Repository.HttpLib.HttpClient
      Pantry.Archive
      Pantry.Hackage
      Pantry.HTTP
      Pantry.Repo
      Pantry.Storage
      Pantry.Tree
      Pantry.Types
      Paths_pantry
  hs-source-dirs:
      src/
  default-extensions: MonadFailDesugaring
  build-depends:
      Cabal >=2.4
    , aeson
    , ansi-terminal >=0.8.1
    , array
    , base
    , base-orphans
    , base64-bytestring
    , bytestring
    , conduit
    , conduit-extra
    , containers
    , contravariant
    , cryptonite
    , cryptonite-conduit
    , deepseq
    , digest
    , directory
    , filepath
    , generic-deriving
    , ghc-prim
    , hackage-security
    , hashable
    , hpack >=0.29.6
    , http-client
    , http-client-tls
    , http-conduit
    , http-download
    , http-types
    , integer-gmp
    , memory
    , mono-traversable
    , network
    , network-uri
    , path
    , path-io
    , persistent
    , persistent-sqlite >=2.8.2
    , persistent-template
    , primitive
    , resource-pool
    , resourcet
    , rio
    , rio-orphans
    , rio-prettyprint
    , safe
    , store-core
    , syb
    , tar-conduit >=0.3.0
    , template-haskell
    , text
    , text-metrics
    , th-lift
    , th-lift-instances
    , th-orphans
    , th-reify-many
    , th-utilities
    , time
    , transformers
    , unix-compat
    , unliftio
    , unordered-containers
    , vector
    , yaml
    , zip-archive
  if os(windows)
    other-modules:
        System.Permissions
    hs-source-dirs:
        src/windows/
  else
    other-modules:
        System.Permissions
    hs-source-dirs:
        src/unix/
  default-language: Haskell2010

test-suite spec
  type: exitcode-stdio-1.0
  main-is: Spec.hs
  other-modules:
      Pantry.ArchiveSpec
      Pantry.BuildPlanSpec
      Pantry.CabalSpec
      Pantry.FileSpec
      Pantry.HackageSpec
      Pantry.HPackSpec
      Pantry.Internal.StaticBytesSpec
      Pantry.InternalSpec
      Pantry.TreeSpec
      Pantry.TypesSpec
      Paths_pantry
  hs-source-dirs:
      test
  default-extensions: MonadFailDesugaring
  build-depends:
      Cabal >=2.4
    , QuickCheck
    , aeson
    , ansi-terminal >=0.8.1
    , array
    , base
    , base-orphans
    , base64-bytestring
    , bytestring
    , conduit
    , conduit-extra
    , containers
    , contravariant
    , cryptonite
    , cryptonite-conduit
    , deepseq
    , digest
    , directory
    , exceptions
    , filepath
    , generic-deriving
    , ghc-prim
    , hackage-security
    , hashable
    , hedgehog
    , hpack >=0.29.6
    , hspec
    , http-client
    , http-client-tls
    , http-conduit
    , http-download
    , http-types
    , integer-gmp
    , memory
    , mono-traversable
    , network
    , network-uri
    , pantry
    , path
    , path-io
    , persistent
    , persistent-sqlite >=2.8.2
    , persistent-template
    , primitive
    , resource-pool
    , resourcet
    , rio
    , rio-orphans
    , rio-prettyprint
    , safe
    , store-core
    , syb
    , tar-conduit >=0.3.0
    , template-haskell
    , text
    , text-metrics
    , th-lift
    , th-lift-instances
    , th-orphans
    , th-reify-many
    , th-utilities
    , time
    , transformers
    , unix-compat
    , unliftio
    , unordered-containers
    , vector
    , yaml
    , zip-archive
  default-language: Haskell2010<|MERGE_RESOLUTION|>--- conflicted
+++ resolved
@@ -1,18 +1,10 @@
 cabal-version: 1.12
 
-<<<<<<< HEAD
 -- This file has been generated from package.yaml by hpack version 0.31.1.
 --
 -- see: https://github.com/sol/hpack
 --
--- hash: cf2c888c043cbf74e8b15a2b1f270b83808302d01579efdbb04095f1cf19502b
-=======
--- This file has been generated from package.yaml by hpack version 0.31.0.
---
--- see: https://github.com/sol/hpack
---
--- hash: 4911df88623de3640dfff2b6256db7791c433cfbf84b8598eb025115b3452e83
->>>>>>> 003c3906
+-- hash: 097f1c956c3050b63f58c0a2ce38f9eebb02d7e1bfabc081d945a42936608f8b
 
 name:           pantry
 version:        0.1.0.0
