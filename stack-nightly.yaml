<<<<<<< HEAD
resolver: nightly-2017-12-20
packages:
- .
- subs/rio

=======
resolver: nightly-2018-02-11
>>>>>>> 59890cac
nix:
  # --nix on the command-line to enable.
  enable: false
  packages:
    - zlib
    - http-client-tls-0.3.4
extra-deps:
<<<<<<< HEAD
- bindings-uname-0.1
- conduit-extra-1.2.3.1
- typed-process-0.2.1.0

# https://github.com/commercialhaskell/stack/issues/3785
- ansi-terminal-0.8.0.1
- ansi-wl-pprint-0.6.8.2
=======
- hpack-0.26.0
>>>>>>> 59890cac
<|MERGE_RESOLUTION|>--- conflicted
+++ resolved
@@ -1,12 +1,8 @@
-<<<<<<< HEAD
-resolver: nightly-2017-12-20
+resolver: nightly-2018-02-11
 packages:
 - .
 - subs/rio
 
-=======
-resolver: nightly-2018-02-11
->>>>>>> 59890cac
 nix:
   # --nix on the command-line to enable.
   enable: false
@@ -14,14 +10,7 @@
     - zlib
     - http-client-tls-0.3.4
 extra-deps:
-<<<<<<< HEAD
-- bindings-uname-0.1
-- conduit-extra-1.2.3.1
-- typed-process-0.2.1.0
+- hpack-0.26.0
 
 # https://github.com/commercialhaskell/stack/issues/3785
-- ansi-terminal-0.8.0.1
-- ansi-wl-pprint-0.6.8.2
-=======
-- hpack-0.26.0
->>>>>>> 59890cac
+- ansi-terminal-0.8.0.1